#!/usr/local/bin/python
###############################################################################
# 
###############################################################################

"""
 file: llnl_rz_uberenv_install_bgqos_0_all_compilers.py

 description: 
  uses uberenv to install tpls for the set of compilers we want
  for llnl rz bgq  platforms.

"""

from llnl_lc_uberenv_install_tools import *

def main():
    builds_dir = "/usr/workspace/wsrzc/axom/thirdparty_libs/builds/"
    specs = ["%gcc@4.7.2~cmake~devtools~python~lua",
<<<<<<< HEAD
             "%clang~cmake~devtools~python~lua"]
    return full_build_and_test_of_tpls(builds_dir,specs)
=======
             "%clang@3.7.0~cmake~devtools~python~lua"]
    # use uberenv to install for all specs
    for spec in specs:
        uberenv_install_tpls(prefix,spec,mirror_dir)
    # patch manual edits into host config files
    patch_host_configs(prefix)
    # build the axom against the new tpls
    build_and_test_host_configs(prefix)
    # set proper perms for installed tpls
    set_axom_group_and_perms(prefix)
    # set proper perms for the mirror files
    set_axom_group_and_perms(mirror_dir)

>>>>>>> 3d238b47

if __name__ == "__main__":
    sys.exit(main())

<|MERGE_RESOLUTION|>--- conflicted
+++ resolved
@@ -17,24 +17,8 @@
 def main():
     builds_dir = "/usr/workspace/wsrzc/axom/thirdparty_libs/builds/"
     specs = ["%gcc@4.7.2~cmake~devtools~python~lua",
-<<<<<<< HEAD
-             "%clang~cmake~devtools~python~lua"]
+             "%clang@3.7.0~cmake~devtools~python~lua"]
     return full_build_and_test_of_tpls(builds_dir,specs)
-=======
-             "%clang@3.7.0~cmake~devtools~python~lua"]
-    # use uberenv to install for all specs
-    for spec in specs:
-        uberenv_install_tpls(prefix,spec,mirror_dir)
-    # patch manual edits into host config files
-    patch_host_configs(prefix)
-    # build the axom against the new tpls
-    build_and_test_host_configs(prefix)
-    # set proper perms for installed tpls
-    set_axom_group_and_perms(prefix)
-    # set proper perms for the mirror files
-    set_axom_group_and_perms(mirror_dir)
-
->>>>>>> 3d238b47
 
 if __name__ == "__main__":
     sys.exit(main())
