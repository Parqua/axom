// Copyright (c) 2017-2020, Lawrence Livermore National Security, LLC and
// other Axom Project Developers. See the top-level COPYRIGHT file for details.
//
// SPDX-License-Identifier: (BSD-3-Clause)

#ifndef AXOM_ARRAY_HPP_
#define AXOM_ARRAY_HPP_

#include "axom/config.hpp"                   // for compile-time defines
#include "axom/core/Macros.hpp"              // for axom macros
#include "axom/core/memory_management.hpp"   // for memory allocation functions
#include "axom/core/utilities/Utilities.hpp" // for processAbort()
#include "axom/core/Types.hpp"               // for IndexType definition
#include "axom/core/IteratorBase.hpp"        // for Iterator

// C/C++ includes
#include <iostream>                 // for std::cerr and std::ostream
#include <cstring>                  // for std::memcpy

namespace axom
{


/* Provided so that 0 doesn't convert to nullptr and lead to ambiguous
 * constructor calls. */
namespace internal
{
constexpr IndexType ZERO = 0;
}

// Forward declare the templated classes and operator function(s)
template < typename T >
class Array;

/// \name Overloaded Array Operator(s)
/// @{

/*! 
 * \brief Overloaded output stream operator. Outputs the Array in to the
 *  given output stream.
 *
 * \param [in,out] os output stream object.
 * \param [in] arr user-supplied Array instance.
 * \return os the updated output stream object.
 */
template< typename T >
std::ostream& operator<<( std::ostream& os, const Array< T >& arr );

/// @}

/*!
 * \class Array
 *
 * \brief Provides a generic array container.
 *
 *  The Array class provides a generic  array container with
 *  dynamic re-allocation and insertion. Each element in the array is 
 *  stored contiguously.
 *
 *  Depending on which constructor is used, the Array object can have two
 *  different underlying storage types:
 *
 *  * <b> Native Storage </b> <br />
 *
 *     When using native storage, the Array object manages all memory.
 *     Typically, the Array object will allocate extra space to facilitate
 *     the insertion of new elements and minimize the number of reallocations.
 *     The actual capacity of the array (i.e., total number of elements that
 *     the Array can hold) can be queried by calling the capacity() function.
 *     When allocated memory is used up, inserting a new element triggers a
 *     re-allocation.  At each re-allocation, extra space is allocated
 *     according to the <em> resize_ratio </em> parameter, which is set to 2.0
 *     by default. To return all extra memory, an application can call
 *     `shrink()`.
 *
 *     \note The Array destructor deallocates and returns all memory associated
 *      with it to the system.
 *
 *  * <b> External Storage </b> <br />
 *
 *    An Array object may be constructed from an external, user-supplied buffer
 *    consisting of the given number of elements. In this case, the Array
 *    object does not own the memory.  Instead, the Array object makes a
 *    shallow copy of the pointer.
 *
 *    \warning An Array object that points to an external buffer has a fixed
 *     size and cannot be dynamically resized.
 *
 *    \note The Array destructor does not deallocate a user-supplied buffer,
 *     since it does not manage that memory.
 *
 * \warning Reallocations tend to be costly operations in terms of performance.
 *  Use `reserve()` when the number of nodes is known a priori, or opt to
 *  use a constructor that takes an actual size and capacity when possible.
 *
 * \tparam T the type of the values to hold.
 *
 */
template< typename T >
class Array
{
public:
  static constexpr double DEFAULT_RESIZE_RATIO = 2.0;
  static constexpr IndexType MIN_DEFAULT_CAPACITY = 32;
  class ArrayIterator;

public:

/// \name Native Storage Array Constructors
/// @{

  /*! 
   * \brief Default constructor. Constructs an Array instance with no elements
   *  and default allocator ID. 
   *
   */
  AXOM_HOST_DEVICE
  Array();

  /*!
   * \brief Constructs an Array instance with the given number of elements.
   *
   * \param [in] num_elements the number of elements the Array holds.
   * \param [in] capacity the number of elements to allocate space for.
   * \param [in] allocator_id the ID of the allocator to use (optional)
   *
   * \note If no capacity or capacity less than num_elements is specified
   *  then it will default to at least num_elements * DEFAULT_RESIZE_RATIO.
   * \note a capacity is specified for the number of elements to store in the
   *  array and does not correspond to the actual bytesize.
   *
   * \pre num_elements >= 0
   *
   * \post capacity() >= size()
   * \post size() == num_elements
   * \post getResizeRatio() == DEFAULT_RESIZE_RATIO
   */
  AXOM_HOST_DEVICE
  Array( IndexType num_elements, IndexType capacity=0,
         int allocator_id = 0 );

  /*! 
   * \brief Copy constructor for an Array instance 
   * 
   * \param [in] allocator_id the ID of the allocator to use (optional)
   *
   * \note If you use the copy constructor on an argument Array 
   *  with data from an external data buffer, the copy-constructed Array 
   *  will have a deep copy of the data and own the data copy. 
   */ 
  Array( const Array& other ); 

  /*! 
   * \brief Move constructor for an Array instance 
   *
   * \note If you use the move constructor on an argument Array with an 
   *  external data buffer, the move-constructed Array will wrap the external 
   *  data buffer and the argument Array will be left in a valid empty state. 
   */ 
  Array( Array&& other );

  /*!
   * \brief Copy constructor for an Array instance
   *
   * \note If you use the copy constructor on an argument Array
   *  with data from an external data buffer, the copy-constructed Array
   *  will have a deep copy of the data and own the data copy.
   */
  Array( const Array& other );

  /*!
   * \brief Move constructor for an Array instance
   *
   * \note If you use the move constructor on an argument Array with an
   *  external data buffer, the move-constructed Array will wrap the external
   *  data buffer and the argument Array will be left in a valid empty state.
   */
  Array( Array&& other );

/// @}

/// \name External Storage Array Constructors
/// @{

  /*!
   * \brief Constructs an Array instance with the given number of elements from
   *  an external data buffer.
   *
   * \param [in] data the external data this Array will wrap.
   * \param [in] num_elements the number of elements in the Array.
   * \param [in] capacity the capacity of the external buffer.
   *
   * \pre data != nullptr
   * \pre num_elements > 0
   *
   * \post getResizeRatio == 0.0
   *
   * \note a capacity is specified for the number of elements to store in the
   *  array and does not correspond to the actual bytesize.
   * \note If no capacity or capacity less than num_elements is specified then
   *  it will default to the number of elements.
   *
   * \note This constructor wraps the supplied buffer and does not own the data.
   *  Consequently, the Array instance cannot be reallocated.
   */
  Array( T* data, IndexType num_elements, IndexType capacity=0 );

/// @}

/// \name Array copy and move operators 
/// @{ 

  /*! 
   * \brief Copy assignment operator for Array 
   * 
   * \note If you use the copy assignment operator on an argument Array 
   *  with data from an external data buffer, the copy-assigned Array 
   *  will have a deep copy of the data and own the data copy. 
   *
   * \note The data will be allocated using the allocator ID of the
   *  copy-assigned Array, not the argument Array.
   */ 
  Array& operator=( const Array& other ) 
  { 
    printf ("CALLING COPY ASSIGNMENT OPERATOR \n");
    if ( this != &other ) 
    { 
      m_resize_ratio = other.m_resize_ratio; 
      m_is_external = false;
      initialize(other.size(), other.capacity()); 
      std::memcpy(m_data, other.data(),  
                  m_num_elements* sizeof(T)); 
    } 

    return *this; 
  } 

  /*! 
   * \brief Move assignment operator for Array 
   * 
   * \note If you use the move assignment operator on an argument Array with 
   *  an external data buffer, the move-assigned Array will wrap the external 
   *  data buffer and the argument Array will be left in a valid empty state. 
   */ 
  Array& operator=( Array&& other ) 
  { 

    if ( this != &other ) 
    { 
      if ( m_data != nullptr && !m_is_external ) 
      { 
        axom::deallocate( m_data ); 
      } 

      m_data = other.m_data; 
      m_num_elements = other.m_num_elements; 
      m_capacity = other.m_capacity; 
      m_resize_ratio = other.m_resize_ratio; 
      m_is_external = other.m_is_external;
      m_allocator_id = other.m_allocator_id;

      other.m_data = nullptr; 
      other.m_num_elements = 0; 
      other.m_capacity = 0; 
      other.m_resize_ratio = DEFAULT_RESIZE_RATIO; 
      other.m_is_external = false; 
      other.m_allocator_id = INVALID_ALLOCATOR_ID;
    } 

    return *this; 
  } 

/// @}

/// \name Array copy and move operators
/// @{

  /*!
   * \brief Copy assignment operator for Array
   *
   * \note If you use the copy assignment operator on an argument Array
   *  with data from an external data buffer, the copy-assigned Array
   *  will have a deep copy of the data and own the data copy.
   */
  Array& operator=( const Array& other )
  {
    if ( this != &other )
    {
      m_resize_ratio = other.m_resize_ratio;
      m_is_external = false;
      initialize(other.size(), other.numComponents(), other.capacity());
      std::memcpy(m_data, other.getData(), 
                  m_num_tuples * m_num_components * sizeof(T));
    }

    return *this;
  }

  /*!
   * \brief Move assignment operator for Array
   *
   * \note If you use the move assignment operator on an argument Array with
   *  an external data buffer, the move-assigned Array will wrap the external
   *  data buffer and the argument Array will be left in a valid empty state.
   */
  Array& operator=( Array&& other )
  {
    if ( this != &other )
    {
      if ( m_data != nullptr && !m_is_external )
      {
        axom::deallocate( m_data );
      }
      m_data = other.m_data;
      m_num_tuples = other.m_num_tuples;
      m_num_components = other.m_num_components;
      m_capacity = other.m_capacity;
      m_resize_ratio = other.m_resize_ratio;
      m_is_external = other.m_is_external;

      other.m_data = nullptr;
      other.m_num_tuples = 0;
      other.m_num_components = 1;
      other.m_capacity = 0;
      other.m_resize_ratio = DEFAULT_RESIZE_RATIO;
      other.m_is_external = false;
    }

    return *this;
  }

/// @}

  /*!
   * Destructor. Frees the associated buffer unless the memory is external.
   */
  AXOM_HOST_DEVICE
  virtual ~Array();

/// \name Array element access operators
/// @{

  /*!
   * \brief Accessor, returns a reference to the given value.
   *
   * \param [in] idx the position of the value to return.
   *
   * \note equivalent to *(array.data() + idx).
   *
   * \pre 0 <= idx < m_num_elements
   */
  /// @{
  AXOM_HOST_DEVICE
  T& operator[]( IndexType idx )
  {
    assert(inBounds(idx));

    return m_data[ idx ];
  }

  AXOM_HOST_DEVICE
  const T& operator[]( IndexType idx ) const
  {
    assert(inBounds(idx));

    return m_data[ idx ];
  }

  /// @}


  /*!
   * \brief Return a pointer to the array of data.
   */
  /// @{

  T* data() { return m_data; }
  const T* data() const { return m_data; }

  /// @}


/// @}

/// \name Array methods to modify the data.
/// @{

  /*!
   * \brief Set all the values of the array.
   *
   * \param [in] value the value to set to.
   */
  void fill( const T& value );

  /*!
   * \brief Push a value to the back of the array.
   *
   * \param [in] value the value to the back.
   *
   * \note Reallocation is done if the new size will exceed the capacity.
   */
  void push_back( const T& value );

  /*!
   * \brief Push a value to the back of the array.
   *
   * \param [in] value the value to move to the back.
   *
   * \note Reallocation is done if the new size will exceed the capacity.
   */
  void push_back( T&& value );

  /*!
   * \brief Modify the values of existing elements.
   *
   * \param [in] elements the new elements to write.
   * \param [in] n the number of elements to write.
   * \param [in] pos the position at which to begin writing.
   *
   * \note It's assumed that elements is of length n.
   * \note The size is unchanged by calls to set.
   *
   * \pre pos + n <= m_num_elements.
   */
  void set( const T* elements, IndexType n, IndexType pos );

  /*!
   * \brief Clears the contents of the array
   * 
   * \post size of Array is 0
   * \post capacity is unchanged
   */
  void clear();

  /*!
<<<<<<< HEAD
   * \brief Insert an element into the array at the given position.
=======
   * \brief Insert a value into the array at the given position.
>>>>>>> a1b49337
   *
   * \param [in] pos the position at which to insert.
   * \param [in] value the element value to insert.
   *
   * \note Reallocation is done if the new size will exceed the capacity.
   * \note The size increases by 1.
   *
   */
  void insert( IndexType pos, const T& value );

  /*!
   * \brief Insert an element into the array at the value before pos.
   *
   * \param [in] pos the ArrayIterator before which value will be inserted.
   * \param [in] value the element value to insert.
   *
   * \note Reallocation is done if the new size will exceed the capacity.
   * \note The size increases by 1.
   *
   * \return ArrayIterator to inserted value
   */
  ArrayIterator insert( ArrayIterator pos, const T& value );


  /*!
   * \brief Insert elements into the array at the given position.
   *
   * \param [in] pos the position at which to begin the insertion.
   * \param [in] n the number of elements to insert.
   * \param [in] values the element values to insert.
   *
   * \note It's assumed that elements is of length n.
   * \note Reallocation is done if the new size will exceed the capacity.
   * \note The size increases by n.
   *
   * \pre pos <= m_num_elements.
   */
  void insert( IndexType pos, IndexType n, const T* values );

  /*!
   * \brief Insert elements into the array at the value before pos.
   *
   * \param [in] pos the ArrayIterator before which value will be inserted.
   * \param [in] n the number of elements to insert.
   * \param [in] values the element values to insert.
   *
   * \note It's assumed that elements is of length n.
   * \note Reallocation is done if the new size will exceed the capacity.
   * \note The size increases by n.
   *
   * \pre pos <= end()
   *
   * \return ArrayIterator to first element inserted (pos if n == 0)
   */
  ArrayIterator insert( ArrayIterator pos, IndexType n, const T* values );

  /*!
   * \brief Insert n copies of element into the array at the given position.
   *
   * \param [in] pos the position at which to begin the insertion.
   * \param [in] n the number of elements to insert.
   * \param [in] value the element value to insert.
   *
   * \note Reallocation is done if the new size will exceed the capacity.
   * \note The size increases by n.
   * \note This method is used to create space for elements in the middle of
   *  the array.
   *
   * \pre pos <= m_num_elements.
   */
  void insert( IndexType pos, IndexType n, const T& value );

  /*!
   * \brief Insert n copies of element into the array at the value before pos.
   *
   * \param [in] pos the ArrayIterator before which value will be inserted.
   * \param [in] n the number of elements to insert.
   * \param [in] value the element value to insert.
   *
   * \note Reallocation is done if the new size will exceed the capacity.
   * \note The size increases by n.
   * \note This method is used to create space for elements in the middle of
   *  the array.
   *
   * \pre pos <= end()
   *
   * \return ArrayIterator to first element inserted (pos if n == 0)
   */
  ArrayIterator insert( ArrayIterator pos, IndexType n, const T& value );

  /*!
   * \brief Erases an element from the Array 
   *
   * \param [in] pos the ArrayIterator to the element in the Array
   *
   * \return An ArrayIterator following the last element removed.
   */
  ArrayIterator erase( ArrayIterator pos );

  /*!
   * \brief Erases elements in the range [first, last) from the Array
   *
   * \param [in] first the ArrayIterator to the beginning of the range.
   * \param [in] last the ArrayIterator to end of range.
   *
   * \return An ArrayIterator following the last element removed. 
   */
  ArrayIterator erase( ArrayIterator first, ArrayIterator last );  

  /*!
   * \brief Inserts new element into Array at the given position.
   *
   * \param [in] pos the position to insert element at.
   * \param [in] args the arguments to forward to constructor of the element.
   *
   * \note Reallocation is done if the new size will exceed the capacity.
   * \note The size increases by 1.
   */
  template < typename... Args>
  void emplace( IndexType pos, Args&&... args );

  /*!
   * \brief Inserts new element into Array before pos.
   *
   * \param [in] pos the ArrayIterator to insert element before.
   * \param [in] args the arguments to forward to constructor of the element.
   *
   * \note Reallocation is done if the new size will exceed the capacity.
   * \note The size increases by 1.
   *
   * \return An ArrayIterator to the emplaced element.
   */
  template < typename... Args>
  ArrayIterator emplace( ArrayIterator pos, Args&&... args );

  /*!
   * \brief Inserts new element at the end of the Array.
   *
   * \param [in] args the arguments to forward to constructor of the element.
   *
   * \note Reallocation is done if the new size will exceed the capacity.
   * \note The size increases by 1.
   */
  template < typename... Args>
  void emplace_back( Args&&... args );

/// @}

/// \name Array methods to query and set attributes
/// @{

  /*!
   * \brief Return the number of elements allocated for the data array.
   */
  IndexType capacity() const { return m_capacity; }

  /*!
   * \brief Increase the capacity. Does nothing if the new capacity is less
   *  than the current capacity.
   *
   * \param [in] capacity the new number of elements to allocate.
   */
  void reserve( IndexType capacity )
  {
    printf ("CALLING RESERVE\n");
    if ( capacity > m_capacity )
    {
      setCapacity( capacity );
    }
  }

  /*!
   * \brief Returns an ArrayIterator to the first element of the Array
   */
  ArrayIterator begin()
  {
    assert( m_data != nullptr );
    return ArrayIterator(0, this); 
  }

  /*!
   * \brief Returns an ArrayIterator to the element following the last
   *  element of the Array.
   */
  ArrayIterator end() 
  { 
    assert( m_data != nullptr );
    return ArrayIterator(size(), this);
  }

  /*!
   * \brief Shrink the capacity to be equal to the size.
   */
  void shrink() { printf ("CALLING SHRINK\n"); setCapacity( m_num_elements ); }

  /*!
   * \brief Returns true iff the Array stores no elements.
   *
   * \note If the Array is empty the capacity can still be greater than zero.
   */
  bool empty() const { return m_num_elements == 0; }

  /*!
   * \brief Return the number of elements stored in the data array.
   */
  AXOM_HOST_DEVICE
  IndexType size() const { 
    #ifdef AXOM_DEVICE_CODE
      printf("ATTEMPT TO GET SIZE ON DEVICE!!!");
    #endif
    return m_num_elements; 
  }

  /*!
   * \brief Update the number of elements stored in the data array.
   *
   * \note Reallocation is done if the new size will exceed the capacity.
   */
  void resize( IndexType new_num_elements );

  /*!
   * \brief Exchanges the contents of this Array with the other.
   *
   * \note The externality of the buffers will follow the swap
   */
  void swap (Array< T >& other);

  /*!
   * \brief Get the ratio by which the capacity increases upon dynamic resize.
   */
  double getResizeRatio() const { return m_resize_ratio; }

  /*!
   * \brief Set the ratio by which the capacity increases upon dynamic resize.
   *
   * \param [in] ratio the new resize ratio.
   */
  void setResizeRatio( double ratio ) { m_resize_ratio = ratio; }

  /*!
   * \brief Get the ID for the umpire allocator
   */
  int getAllocatorID() const { return m_allocator_id; }

  /*!
   * \brief Set the ID for the umpire allocator
   *
   * \param [in] allocator_id the new allocator ID
   */
  void setAllocatorID( int allocator_id ) { m_allocator_id = allocator_id; }

  /*!
   * \brief Return true iff the external buffer constructor was called.
   */
  bool isExternal() const { return m_is_external; }

  /*!
   * \brief Prints the Array
   *
   * \param os The output stream to write to
   * \return A reference to the modified ostream
   */
  std::ostream& print(std::ostream& os) const;

/// @}

public:

/// \name ArrayIterator to iterate through Array
/// @{

  /**
   * \class   ArrayIterator
   * \brief   An iterator type for Array.
   *          Each increment operation advances the iterator to the next
   *          element in the Array.
   */
  class ArrayIterator : public IteratorBase<ArrayIterator, IndexType>
  {
public:
    ArrayIterator(IndexType pos, Array* arr)
    : IteratorBase<ArrayIterator,IndexType>(pos), m_arrayPtr(arr){}

    /**
     * \brief Returns the current iterator value
     */ 
    // TODO does this makes sense? calls operator[] of Array.
    T& operator*() 
    { 
      return (*m_arrayPtr)[IteratorBase<ArrayIterator,IndexType>::m_pos]; 
    }

protected:
    /** Implementation of advance() as required by IteratorBase */
    void advance(IndexType n)
    { 
      IteratorBase<ArrayIterator,IndexType>::m_pos += n;
    }

protected:
    Array * const m_arrayPtr;
  }; // end of ArrayIterator class

/// @}

protected:

  /*!
   * \brief Initialize an Array instance with the given number of elements.
   *
   * \param [in] num_elements the number of elements the Array holds.
   * \param [in] capacity the number of elements to allocate space for.
   *
   * \note If no capacity or capacity less than num_elements is specified
   *  then it will default to at least num_elements * DEFAULT_RESIZE_RATIO.
   * \note a capacity is specified for the number of elements to store in the
   *  array and does not correspond to the actual bytesize.
   *
   * \pre num_elements >= 0
   *
   * \post capacity() >= size()
   * \post size() == num_elements
   * \post getResizeRatio() == DEFAULT_RESIZE_RATIO
   */
  void initialize( IndexType num_elements, IndexType capacity );

  /*!
   * \brief Make space for a subsequent insertion into the array.
   *
   * \param [in] n the number of elements to insert.
   * \param [in] pos the position at which to begin the insertion.
   *
   * \return a pointer to the beginning of the insertion space.
   *
   * \note Reallocation is done if the new size will exceed the capacity.
   */
  T* reserveForInsert( IndexType n, IndexType pos );

  /*!
   * \brief Update the number of elements.
   *
   * \param [in] new_num_elements the new number of elements.
   */
  virtual void updateNumElements( IndexType new_num_elements );

  /*!
   * \brief Set the number of elements allocated for the data array.
   *
   * \param [in] capacity the new number of elements to allocate.
   */
  virtual void setCapacity( IndexType new_capacity );

  /*!
   * \brief Reallocates the data array when the size exceeds the capacity.
   *
   * \param [in] new_num_elements the number of elements which exceeds the
   *  current capacity.
   */
  virtual void dynamicRealloc( IndexType new_num_elements );

/// \name Internal bounds-checking routines
/// @{

  /*! \brief Test if idx is within bounds */
  inline bool inBounds(IndexType idx) const
  {
    return idx >= 0 && idx < m_num_elements;
  }
/// @}


  T* m_data;
  IndexType m_num_elements;
  IndexType m_capacity;
  double m_resize_ratio;
  bool m_is_external;
<<<<<<< HEAD
  int m_allocator_id;
=======

>>>>>>> a1b49337
};


//------------------------------------------------------------------------------
//                            Array IMPLEMENTATION
//------------------------------------------------------------------------------

//------------------------------------------------------------------------------
template< typename T >
Array< T >::Array( ) :
  m_data( nullptr ),
  m_num_elements( 0 ),
  m_capacity( 0 ),
  m_resize_ratio( DEFAULT_RESIZE_RATIO ),
  m_is_external( false ),
  m_allocator_id( 0 )
{}

//------------------------------------------------------------------------------
template< typename T >
Array< T >::Array( IndexType num_elements, IndexType capacity,
                   int allocator_id ) :
  m_data( nullptr ),
  m_num_elements( 0 ),
  m_capacity( 0 ),
  m_resize_ratio( DEFAULT_RESIZE_RATIO ),
  m_is_external( false ),
  m_allocator_id( allocator_id )
{
  printf ("CALLING CTOR WITH ALLOC ID PARAM\n");
  #ifndef AXOM_DEVICE_CODE
    initialize( num_elements, capacity );
  #endif
}

//------------------------------------------------------------------------------
template< typename T >
<<<<<<< HEAD
Array< T >::Array( T* data, IndexType num_elements, IndexType capacity ) :
=======
Array< T >::Array( const Array& other ) :
  m_data( nullptr ),
  m_num_tuples( 0 ),
  m_capacity( 0 ),
  m_num_components( 0 ),
  m_resize_ratio( DEFAULT_RESIZE_RATIO ),
  m_is_external( false )
{
  initialize( other.size(), other.numComponents(), other.capacity() ); 
  std::memcpy (m_data, other.getData(), 
               m_num_tuples * m_num_components * sizeof(T));
}

//------------------------------------------------------------------------------
template< typename T >
Array< T >::Array( Array&& other ) :
  m_data( nullptr ),
  m_num_tuples( 0 ),
  m_capacity( 0 ),
  m_num_components( 0 ),
  m_resize_ratio( 0.0 ),
  m_is_external( false )
{
  m_data = other.m_data;
  m_num_tuples = other.m_num_tuples;
  m_num_components = other.m_num_components;
  m_capacity = other.m_capacity;
  m_resize_ratio = other.m_resize_ratio;
  m_is_external = other.m_is_external;

  other.m_data = nullptr;
  other.m_num_tuples = 0;
  other.m_num_components = 1;
  other.m_capacity = 0;
  other.m_resize_ratio = DEFAULT_RESIZE_RATIO;
  other.m_is_external = false;
}

//------------------------------------------------------------------------------
template< typename T >
Array< T >::Array( T* data, IndexType num_tuples, IndexType num_components,
                   IndexType capacity ) :
>>>>>>> a1b49337
  m_data( data ),
  m_num_elements( num_elements ),
  m_capacity( 0 ),
  m_resize_ratio( 0.0 ),
  m_is_external( true ),
  m_allocator_id( INVALID_ALLOCATOR_ID)
{
  printf ("CALLING CTOR WITH POINTER\n");
  m_capacity = (capacity < num_elements) ? num_elements : capacity;

  assert( m_num_elements >= 0 );
  assert( m_num_elements <= m_capacity );
  assert( m_data != nullptr || m_capacity <= 0 );
}

//------------------------------------------------------------------------------ 
template< typename T > 
Array< T >::Array( const Array& other ) : 
  m_data( nullptr ), 
  m_num_elements( 0 ), 
  m_capacity( 0 ),  
  m_resize_ratio( DEFAULT_RESIZE_RATIO ), 
  m_is_external( false ),
  m_allocator_id( other.getAllocatorID() )
{ 
  #ifdef AXOM_DEVICE_CODE
    printf("CALLING FROM DEVICE: ");
  #endif
  printf ("CALLING COPY CTOR \n");
  printf ("COPY CTOR(): other Array ID is %d \n", other.getAllocatorID());
    printf ("Default allocator ID address in copy constructor() is %p\n",
          &DEFAULT_ALLOCATOR_ID);
  // Use default if copying external Array
  if (m_allocator_id == -1)
  {
    m_allocator_id = 0;
  }
  initialize( other.size(), other.capacity() );  
  std::memcpy( m_data, other.data(),  
               m_num_elements * sizeof(T) ); 
}   

//------------------------------------------------------------------------------ 
template< typename T > 
Array< T >::Array( Array&& other ) : 
  m_data( nullptr ), 
  m_num_elements( 0 ), 
  m_capacity( 0 ), 
  m_resize_ratio( 0.0 ), 
  m_is_external( false ),
  m_allocator_id( 0)
{ 
  m_data = other.m_data; 
  m_num_elements = other.m_num_elements; 
  m_capacity = other.m_capacity; 
  m_resize_ratio = other.m_resize_ratio; 
  m_is_external = other.m_is_external; 
  m_allocator_id = other.m_allocator_id;

  other.m_data = nullptr; 
  other.m_capacity = 0; 
  other.m_resize_ratio = DEFAULT_RESIZE_RATIO; 
  other.m_is_external = false; 
  other.m_allocator_id = INVALID_ALLOCATOR_ID;
}

//------------------------------------------------------------------------------
template< typename T >
Array< T >::~Array()
{
  #ifndef AXOM_DEVICE_CODE
    if ( m_data != nullptr && !m_is_external )
    {
      axom::deallocate( m_data );
    }

    m_data = nullptr;
  #endif
}

//------------------------------------------------------------------------------
template< typename T >
inline void Array< T >::fill( const T& value )
{
  for (IndexType i = 0 ; i < m_num_elements ; i++)
  {
    m_data[ i ] = value;
  }
}

//------------------------------------------------------------------------------
template< typename T >
inline void Array< T >::push_back( const T& value )
{
  emplace_back(value);
}

//------------------------------------------------------------------------------
template< typename T >
inline void Array< T >::push_back( T&& value )
{
  emplace_back(std::move(value));
}

//------------------------------------------------------------------------------
template< typename T >
inline void Array< T >::set( const T* elements, IndexType n, IndexType pos )
{
  assert( elements != nullptr );
  assert( pos >= 0 );
  assert( pos + n <= m_num_elements );

  for ( IndexType i = 0 ; i < n ; ++i )
  {
    m_data[ pos + i ] = elements[i];
  }
}

//------------------------------------------------------------------------------
template< typename T >
inline void Array< T >::clear()
{
  // This most likely needs to be a call to erase() instead.
  for ( IndexType i = 0 ; i < m_num_elements ; ++i )
  {
    m_data[ i ].~T();
  }
  
  updateNumElements( 0 );

}

//------------------------------------------------------------------------------
template< typename T >
inline void Array< T >::insert( IndexType pos, const T& value )
{
  reserveForInsert( 1, pos );
  m_data[ pos ] = value;
}

//------------------------------------------------------------------------------
template< typename T >
inline typename Array< T >::ArrayIterator 
Array< T >::insert( Array< T >::ArrayIterator pos, const T& value )
{
  assert( pos >= begin() && pos <= end() );
  insert( pos - begin(), value);
  return pos;
}

//------------------------------------------------------------------------------
template< typename T >
inline void Array< T >::insert( IndexType pos, IndexType n, const T* values )
{
  assert( values != nullptr );
  reserveForInsert( n, pos );
  for ( IndexType i = 0 ; i < n ; ++i )
  {
    m_data[ pos + i ] = values[i];
  }
}

//------------------------------------------------------------------------------
template< typename T >
inline typename Array< T >::ArrayIterator 
Array< T >::insert( Array< T >::ArrayIterator pos, 
                    IndexType n,
                    const T* values )
{
  assert( pos >= begin() && pos <= end() );
  insert( pos - begin(), n, values);
  return pos;
}

//------------------------------------------------------------------------------
template< typename T >
inline void Array< T >::insert( IndexType pos, IndexType n, const T& value )
{
  reserveForInsert( n, pos );
  for ( IndexType i = 0 ; i < n ; ++i )
  {
    m_data[ pos + i ] = value;
  }
}

//------------------------------------------------------------------------------
template< typename T >
inline typename Array< T >::ArrayIterator
Array< T >::insert( Array< T >::ArrayIterator pos,
                    IndexType n, 
                    const T& value )
{
  assert( pos >= begin() && pos <= end() );
  insert( pos - begin(), n , value );
  return pos;
}

//------------------------------------------------------------------------------
template< typename T >
inline typename Array< T >::ArrayIterator Array< T >::erase( 
  Array< T >::ArrayIterator pos )
{
  assert( pos >= begin() && pos < end() );
  int counter = 0;

  while ( pos < end() - 1 )
  {
    *pos = *(pos + 1);
     pos += 1;
     counter += 1; 
  }
  (*pos).~T();


  updateNumElements( m_num_elements - 1 );
  return pos - counter;

}

//------------------------------------------------------------------------------
template< typename T >
inline typename Array< T >::ArrayIterator Array< T >::erase(
  Array< T >::ArrayIterator first, 
  Array< T >::ArrayIterator last )
{
  assert( first >= begin() && first < end() );
  assert( last >= first && last <= end() );

  // Empty range, return last
  if (first == last)
  {
    return last;
  }

  int count = 0;

  // Erase [first,last) elements
  while( first < last )
  {
    (*first).~T();
    first++;
    count++;
  }

  first -= count;
  int shifted = 0;

  // Shift [last, end) elements over
  while( last < end() )
  {
    *first = *last;
    first++;
    last++;
    shifted++;
  }

  updateNumElements(m_num_elements - count);
  return first - shifted;
}

//------------------------------------------------------------------------------
template< typename T >
template< typename ... Args >
inline void Array< T >::emplace( IndexType pos, Args&&... args )
{
  reserveForInsert( 1, pos );
  m_data[ pos ] = std::move( T(std::forward<Args>(args)...));
}

//------------------------------------------------------------------------------
template< typename T >
template< typename ... Args >
inline typename Array< T >::ArrayIterator
Array< T >::emplace( Array< T >::ArrayIterator pos, Args&&... args )
{
  assert( pos >= begin() && pos <= end() );
  emplace( pos - begin(), args... );
  return pos;
}

//------------------------------------------------------------------------------
template< typename T >
template< typename ... Args >
inline void Array< T >::emplace_back( Args&&... args )
{
  emplace( m_num_elements, args... );
}

//------------------------------------------------------------------------------
template< typename T >
inline void Array< T >::resize( IndexType new_num_elements )
{
  assert( new_num_elements >= 0 );
  printf ("CALLING RESIZE\n");
  if ( new_num_elements > m_capacity )
  {
    dynamicRealloc( new_num_elements );
  }

  updateNumElements( new_num_elements );
}

//------------------------------------------------------------------------------
template< typename T >
inline void Array< T >::swap ( Array< T >& other )
{
  T* temp_data = m_data;
  IndexType temp_num_elements = m_num_elements;
  IndexType temp_capacity = m_capacity;
  double temp_resize_ratio = m_resize_ratio;
  bool temp_is_external = m_is_external;

  m_data = other.m_data;
  m_num_elements = other.m_num_elements;
  m_capacity = other.m_capacity;
  m_resize_ratio = other.m_resize_ratio;
  m_is_external = other.m_is_external;

  other.m_data = temp_data;
  other.m_num_elements = temp_num_elements;
  other.m_capacity = temp_capacity;
  other.m_resize_ratio = temp_resize_ratio;
  other.m_is_external = temp_is_external;

}

//------------------------------------------------------------------------------
template< typename T >
inline std::ostream& Array< T >::print(std::ostream& os) const
{
 os << "[ ";
 for ( IndexType i = 0 ; i < m_num_elements; i++ )
 {
   os << m_data[i] << " ";
 }
 os << " ]";

 return os;
}

//------------------------------------------------------------------------------
template< typename T >
inline void Array< T >::initialize( IndexType num_elements,
                                    IndexType capacity )
{
  printf ("CALLING INITIALIZE\n");
  assert(num_elements >= 0);

  m_num_elements = num_elements;

  if ( capacity < 0 || num_elements > capacity )
  {
    capacity = 0;
  }

  if ( capacity == 0 )
  {
    capacity = ( num_elements > MIN_DEFAULT_CAPACITY ) ?
               num_elements : MIN_DEFAULT_CAPACITY;
  }
  setCapacity( capacity );

  // sanity checks
  assert( m_data != nullptr );
  assert( m_num_elements >= 0 );
  assert( m_capacity >= m_num_elements );
}

//------------------------------------------------------------------------------
template< typename T >
inline T* Array< T >::reserveForInsert( IndexType n, IndexType pos )
{
  printf ("CALLING RESERVEFORINSERT\n");
  assert( n >= 0 );
  assert( pos >= 0 );
  assert( pos <= m_num_elements );

  if ( n == 0 )
  {
    return m_data + pos;
  }

  IndexType new_size = m_num_elements + n;
  if ( new_size > m_capacity )
  {
    dynamicRealloc( new_size );
  }

  T* const insert_pos = m_data + pos;
  T* cur_pos = m_data + m_num_elements - 1;
  for ( ; cur_pos >= insert_pos ; --cur_pos )
  {
    *(cur_pos + n) = *cur_pos;
  }

  updateNumElements( new_size );
  return insert_pos;
}

//------------------------------------------------------------------------------
template< typename T >
inline void Array< T >::updateNumElements( IndexType new_num_elements )
{
  assert( new_num_elements >= 0 );
  assert( new_num_elements <= m_capacity );
  m_num_elements = new_num_elements;
}

//------------------------------------------------------------------------------
template< typename T >
inline void Array< T >::setCapacity( IndexType new_capacity )
{
  printf ("CALLING SET CAPACITY\n");
  assert( new_capacity >= 0 );

  if ( m_is_external && new_capacity <= m_capacity )
  {
    return;
  }

  if (m_is_external)
  {
    std::cerr << "Cannot reallocate an externally provided buffer.";
    utilities::processAbort();
  }

  if ( new_capacity < m_num_elements )
  {
    updateNumElements( new_capacity );
  }

  m_data = axom::reallocate< T >( m_data, new_capacity, m_allocator_id);
  m_capacity = new_capacity;

  assert( m_data != nullptr || m_capacity <= 0 );
}

//------------------------------------------------------------------------------
template< typename T >
inline void Array< T >::dynamicRealloc( IndexType new_num_elements )
{
  printf ("CALLING DYNAMIC REALLOC \n");
  if (m_is_external)
  {
    std::cerr << "Cannot reallocate an externally provided buffer.";
    utilities::processAbort();
  }

  assert( m_resize_ratio >= 1.0 );
  const IndexType new_capacity = new_num_elements * m_resize_ratio + 0.5;

  if ( m_resize_ratio < 1.0 )
  {
    std::cerr << "ERROR: resize ratio must be greater than 1.0.\n";
    std::cerr << "Set a valid resize ratio via calling setResizeRatio() with "
              << "an appropriate value.\n";

    utilities::processAbort();
  }

  m_data = axom::reallocate< T >( m_data, new_capacity, m_allocator_id );
  m_capacity = new_capacity;

  assert( m_data != nullptr || m_capacity <= 0 );
}

//------------------------------------------------------------------------------
/// Free functions implementing Array's operator(s)
//------------------------------------------------------------------------------
template< typename T >
std::ostream& operator<<( std::ostream& os, const Array< T >& arr )
{
  arr.print(os);
  return os;
}

} /* namespace axom */

#endif /* AXOM_ARRAY_HPP_ */<|MERGE_RESOLUTION|>--- conflicted
+++ resolved
@@ -433,11 +433,8 @@
   void clear();
 
   /*!
-<<<<<<< HEAD
+
    * \brief Insert an element into the array at the given position.
-=======
-   * \brief Insert a value into the array at the given position.
->>>>>>> a1b49337
    *
    * \param [in] pos the position at which to insert.
    * \param [in] value the element value to insert.
@@ -814,11 +811,9 @@
   IndexType m_capacity;
   double m_resize_ratio;
   bool m_is_external;
-<<<<<<< HEAD
+
   int m_allocator_id;
-=======
-
->>>>>>> a1b49337
+
 };
 
 
@@ -856,52 +851,7 @@
 
 //------------------------------------------------------------------------------
 template< typename T >
-<<<<<<< HEAD
 Array< T >::Array( T* data, IndexType num_elements, IndexType capacity ) :
-=======
-Array< T >::Array( const Array& other ) :
-  m_data( nullptr ),
-  m_num_tuples( 0 ),
-  m_capacity( 0 ),
-  m_num_components( 0 ),
-  m_resize_ratio( DEFAULT_RESIZE_RATIO ),
-  m_is_external( false )
-{
-  initialize( other.size(), other.numComponents(), other.capacity() ); 
-  std::memcpy (m_data, other.getData(), 
-               m_num_tuples * m_num_components * sizeof(T));
-}
-
-//------------------------------------------------------------------------------
-template< typename T >
-Array< T >::Array( Array&& other ) :
-  m_data( nullptr ),
-  m_num_tuples( 0 ),
-  m_capacity( 0 ),
-  m_num_components( 0 ),
-  m_resize_ratio( 0.0 ),
-  m_is_external( false )
-{
-  m_data = other.m_data;
-  m_num_tuples = other.m_num_tuples;
-  m_num_components = other.m_num_components;
-  m_capacity = other.m_capacity;
-  m_resize_ratio = other.m_resize_ratio;
-  m_is_external = other.m_is_external;
-
-  other.m_data = nullptr;
-  other.m_num_tuples = 0;
-  other.m_num_components = 1;
-  other.m_capacity = 0;
-  other.m_resize_ratio = DEFAULT_RESIZE_RATIO;
-  other.m_is_external = false;
-}
-
-//------------------------------------------------------------------------------
-template< typename T >
-Array< T >::Array( T* data, IndexType num_tuples, IndexType num_components,
-                   IndexType capacity ) :
->>>>>>> a1b49337
   m_data( data ),
   m_num_elements( num_elements ),
   m_capacity( 0 ),
