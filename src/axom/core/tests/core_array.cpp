// Copyright (c) 2017-2020, Lawrence Livermore National Security, LLC and
// other Axom Project Developers. See the top-level COPYRIGHT file for details.
//
// SPDX-License-Identifier: (BSD-3-Clause)

#include "axom/core/Array.hpp"           /* for axom::Array */
#include "axom/core/memory_management.hpp"    /* for alloc() and free() */

#include "gtest/gtest.h"                      /* for TEST and EXPECT_* macros */

// C/C++ includes
#include <algorithm>                          /* for std::fill_n */
#include <vector>

#include <iostream>
namespace axom
{

const char IGNORE_OUTPUT[] = ".*";

namespace internal
{

/*!
 * \brief Calculate the new capacity for an Array given an increase in the
 *  size.
 * \param [in] v, the Array in question.
 * \param [in] increase, the amount the size will increase by
 * \return the new capacity.
 */
template < typename T >
IndexType calc_new_capacity( Array< T > & v, IndexType increase )
{
  IndexType new_num_elements = v.size() + increase;
  if ( new_num_elements > v.capacity() )
  {
    return new_num_elements * v.getResizeRatio() + 0.5;
  }

  return v.capacity();
}

/*!
 * \brief Check if two Arrays are copies. Does not check the resize ratio.
 * \param [in] lhs, the first Array to compare.
 * \param [in] rhs, the second Array to compare.
 */
template< typename T >
void check_copy( const Array< T >& lhs, const Array< T >& rhs )
{
  EXPECT_EQ( lhs.size(), rhs.size() );
  EXPECT_EQ( lhs.capacity(), rhs.capacity() );

<<<<<<< HEAD
  /* Check the array data using the [] operators. */
  for ( IndexType i = 0 ; i < lhs.size() * lhs.numComponents() ; ++i )
  {
      EXPECT_EQ( lhs[ i ], rhs[ i ] );
  }
=======
  const T* lhs_data = lhs.data();
  const T* rhs_data = rhs.data();
  EXPECT_EQ( lhs_data, rhs_data );
>>>>>>> c743185a
}

/*!
 * \brief Check that the storage of an Array is working properly.
 * \param [in] v the Array to check.
 */
template < typename T >
void check_storage( Array< T >& v )
{
  EXPECT_TRUE( v.empty() );
  EXPECT_EQ( v.size(), 0 );

  IndexType capacity = v.capacity();
  const T* data_ptr = v.data();

  /* Push back up to half the capacity. */
  for ( T i = 0 ; i < capacity / 2 ; ++i )
  {
    v.push_back( i );
  }

  /* Check the array metadata. */
  EXPECT_TRUE( !v.empty() );
  EXPECT_EQ( v.size(), capacity / 2 );
  EXPECT_EQ( v.capacity(), capacity );
  EXPECT_EQ( v.data(), data_ptr );

  /* Push back up to the full capacity. */
  for ( T i = capacity / 2 ; i < capacity ; ++i )
  {
    v.push_back( i );
  }

  /* Check the array metadata. */
  EXPECT_TRUE( !v.empty() );
  EXPECT_EQ( v.size(), capacity );
  EXPECT_EQ( v.capacity(), capacity );
  EXPECT_EQ( v.data(), data_ptr );

  /* Check the array data using the [] operator and the raw pointer. */
  for ( IndexType i = 0 ; i < capacity ; ++i )
  {
    EXPECT_EQ( v[ i ], i );
    EXPECT_EQ( data_ptr[ i ], i );
  }

  /* Set the array data to new values using the [] operator. */
  for ( IndexType i = 0 ; i < capacity ; ++i )
  {
    v[ i ] = i - 5 * i + 7 ;
  }

  /* Check the array data using the [] operator and the raw pointer. */
  for ( IndexType i = 0 ; i < capacity ; ++i )
  {
    EXPECT_EQ( v[ i ], i - 5 * i + 7 );
    EXPECT_EQ( data_ptr[ i ], i - 5 * i + 7 );
  }

  /* Check the array metadata. */
  EXPECT_TRUE( !v.empty() );
  EXPECT_EQ( v.size(), capacity );
  EXPECT_EQ( v.capacity(), capacity );
  EXPECT_EQ( v.data(), data_ptr );
}

/*!
 * \brief Check that the fill method is working properly.
 * \param [in] v the Array to check.
 */
template < typename T >
void check_fill( Array< T >& v )
{
  constexpr T MAGIC_NUM_0 = 55;
  constexpr T MAGIC_NUM_1 = 6834;
  const IndexType capacity = v.capacity();
  const IndexType size = v.size();
  const double ratio = v.getResizeRatio();
  const T* const data_ptr = v.data();

  /* Fill the Array with MAGIC_NUM_0. */
  v.fill( MAGIC_NUM_0 );

  /* Check the meta data. */
  EXPECT_EQ( capacity, v.capacity() );
  EXPECT_EQ( size, v.size() );
  EXPECT_EQ( ratio, v.getResizeRatio() );
  EXPECT_EQ( data_ptr, v.data() );

  /* Check that the entries are all MAGIC_NUM_0. */
  for ( IndexType i = 0 ; i < size ; ++i )
  {
    EXPECT_EQ( v[ i ], MAGIC_NUM_0 );
  }

  /* Fill the Array with MAGIC_NUM_1. */
  v.fill( MAGIC_NUM_1 );

  /* Check the meta data. */
  EXPECT_EQ( capacity, v.capacity() );
  EXPECT_EQ( size, v.size() );
  EXPECT_EQ( ratio, v.getResizeRatio() );
  EXPECT_EQ( data_ptr, v.data() );

  /* Check that the entries are all MAGIC_NUM_1. */
  for ( IndexType i = 0 ; i < size ; ++i )
  {
    EXPECT_EQ( v[ i ], MAGIC_NUM_1 );
  }
}

/*!
 * \brief Check that the set method is working properly.
 * \param [in] v the Array to check.
 */
template < typename T >
void check_set( Array< T >& v )
{
  constexpr T ZERO = 0;
  const IndexType capacity = v.capacity();
  const IndexType size = v.size();
  const double ratio = v.getResizeRatio();
  const T* const data_ptr = v.data();

  /* Allocate a buffer half the size of the array. Fill it up with sequential
   * values. */
  const IndexType buffer_size = size / 2;
  T* buffer = allocate<T>( buffer_size );
  for ( IndexType i = 0 ; i < buffer_size ; ++i )
  {
    buffer[ i ] = i;
  }

  /* Set all the values in the array to zero. */
  v.fill( ZERO );

  /* Set the first half of the elements in the array to the sequential values in
   * buffer. */
  v.set( buffer, buffer_size, 0 );

  /* Check the array metadata. */
  EXPECT_EQ( capacity, v.capacity() );
  EXPECT_EQ( size, v.size() );
  EXPECT_EQ( ratio, v.getResizeRatio() );
  EXPECT_EQ( data_ptr, v.data() );

  /* Check that the first half of the elements in the array are equivalent to
   * those in buffer. */
  for ( IndexType i = 0 ; i < buffer_size ; ++i )
  {
    EXPECT_EQ( v[ i ], buffer[ i ] );
  }

  /* Check that the second half of the elements in the array are all zero. */
  for ( IndexType i = buffer_size ; i < size ; ++i )
  {
    EXPECT_EQ( v[ i ], ZERO );
  }

  /* Reset the values in buffer to the next sequential values. */
  for ( IndexType i = 0 ; i < buffer_size ; ++i )
  {
    buffer[ i ] = i + buffer_size;
  }

  /* Set the second half of the elements in the array to the new sequential values
   * in buffer. */
  v.set( buffer, buffer_size, buffer_size );

  /* Check the array metadata. */
  EXPECT_EQ( capacity, v.capacity() );
  EXPECT_EQ( size, v.size() );
  EXPECT_EQ( ratio, v.getResizeRatio() );
  EXPECT_EQ( data_ptr, v.data() );

  /* Check that all the elements in the array now hold sequential values. */
  for ( IndexType i = 0 ; i < 2 * buffer_size ; ++i )
  {
      EXPECT_EQ( v[ i ], i );
  }

  deallocate( buffer );
}

/*!
 * \brief Check that the resizing of an Array is working properly.
 * \param [in] v the Array to check.
 */
template < typename T >
void check_resize( Array< T >& v )
{
  /* Resize the array up to the capacity */
  IndexType capacity = v.capacity();
  v.resize( capacity );
  IndexType size = capacity;

  /* Check that the size equals the capacity. */
  EXPECT_EQ( v.size(), v.capacity() );

  /* Set the existing data in v */
  for ( IndexType i = 0 ; i < size ; ++i )
  {
    v[ i ] = static_cast<T>( i - 5 * i + 7 );
  }

  /* Push back a new element, should resize. */
  IndexType old_capacity = capacity;
  capacity = calc_new_capacity( v, 1 );
  v.push_back( size - 5 * size + 7 );
  size++;

  /* Check that it resized properly */
  EXPECT_GT( capacity, old_capacity );
  EXPECT_EQ( v.capacity(), capacity );
  EXPECT_EQ( v.size(), size );

  /* Check that the data is still intact. */
  for ( IndexType i = 0 ; i < size ; ++i )
  {
      EXPECT_EQ( v[ i ], i - 5 * i + 7 );
  }

  /* Push back 1000 elements */
  const IndexType n_elements = 1000;

  T* values = allocate< T >( n_elements );
  for ( IndexType i = 0 ; i < n_elements ; ++i )
  {
      IndexType i_real = i + size;
      values[ i ] = i_real - 5 * i_real + 7;
  }

  /* Push back the new elements. */
  capacity = calc_new_capacity( v, n_elements );
  v.insert(size, n_elements, values);
  size += n_elements;

  /* Check that size and capacity are as expected. */
  EXPECT_EQ( v.capacity(), capacity );
  EXPECT_EQ( v.size(), size );

  /* Check that the data is still intact. */
  for ( IndexType i = 0 ; i < size ; ++i )
  {
    EXPECT_EQ( v[ i ], i - 5 * i + 7 );
  }

  /* Reduce the size down to 500 elements */
  T* data_address = v.data();
  size = 500;
  v.resize(size);

  /* Check the metadata. */
  EXPECT_EQ( v.size(), size );
  EXPECT_EQ( v.capacity(), capacity );
  EXPECT_EQ( v.data(), data_address );

  /* Check the data. */
  for ( IndexType i = 0 ; i < size ; ++i )
  {
    EXPECT_EQ( v[ i ], i - 5 * i + 7 );
  }

  /* Shrink the vector */
  capacity = size;
  v.shrink();

  /* Check that the capacity and size are as expected. */
  EXPECT_EQ( v.capacity(), capacity );
  EXPECT_EQ( v.size(), size );

  /* Check that the data is intact. */
  for ( IndexType i = 0 ; i < size ; ++i )
  {
    EXPECT_EQ( v[ i ], i - 5 * i + 7 );
  }

  /* Push back a new element, should resize. */
  old_capacity = capacity;
  capacity = calc_new_capacity( v, 1 );
  v.push_back( size - 5 * size + 7 );
  size++;

  /* Check the new size and capacity. */
  EXPECT_GT( capacity, old_capacity );
  EXPECT_EQ( v.capacity(), capacity );
  EXPECT_EQ( v.size(), size );

  /* Check that the data is intact. */
  for ( IndexType i = 0 ; i < size ; ++i )
  {
    EXPECT_EQ( v[ i ], i - 5 * i + 7 );
  }

  /* Reset the data */
  T* data_ptr = v.data();
  for ( IndexType i = 0 ; i < size ; ++i )
  {
    data_ptr[ i ] = i;
  }

  /* Push back a bunch of elements to fill in up to the capacity. Resize should
   * not occur. */
  old_capacity = capacity;
  for ( IndexType i = size ; i < old_capacity ; ++i )
  {

    v.push_back( i );
    size++;
    EXPECT_EQ( v.capacity(), old_capacity );
    EXPECT_EQ( v.size(), size );
    EXPECT_EQ( v.data(), data_ptr );
  }

  EXPECT_EQ( v.size(), old_capacity );

  /* Push back a final element that should trigger a resize. */
  capacity = calc_new_capacity( v, old_capacity - size + 1 );
  v.push_back( size );
  size++;

  /* Check the new capacity and size. */
  EXPECT_GT( capacity, old_capacity );
  EXPECT_EQ( v.capacity(), capacity );
  EXPECT_EQ( v.size(), size );

  /* Check the data. */
  for ( IndexType i = 0 ; i < size ; ++i )
  {
    EXPECT_EQ( v[ i ], i );
  }

  deallocate( values );
  values = nullptr;
}

/*!
 * \brief Check that the insertion into an Array is working properly.
 * \param [in] v the Array to check.
 */
template < typename T >
void check_insert( Array< T >& v )
{
  /* Resize the array up to the capacity */
  IndexType capacity = v.capacity();
  v.resize( capacity );
  IndexType size = capacity;

  EXPECT_EQ( v.size(), v.capacity() );

  /* Set the existing data in v */
  for ( IndexType i = 0 ; i < size ; ++i )
  {
      v[ i ] = i - 5 * i + 7 ;
  }

  /* Insert a new element, should resize. */
  IndexType old_capacity = capacity;
  capacity = calc_new_capacity( v, 1 );
  v.insert( v.size(), 1, size - 5 * size + 7);
  size++;

  /* Check that it resized properly */
  EXPECT_GT( capacity, old_capacity );
  EXPECT_EQ( v.capacity(), capacity );
  EXPECT_EQ( v.size(), size );
  for ( IndexType i = 0 ; i < size ; ++i )
  {
    EXPECT_EQ( v[ i ], i - 5 * i + 7 );
  }

  /* Insert 1000 elements */
  const IndexType n_elements = 1000;
  T* values = allocate< T >( n_elements );
  for ( IndexType i = 0 ; i < n_elements ; ++i )
  {
      IndexType i_real = i + size;
      values[ i ] = i_real - 5 * i_real + 7 ;
  }

  capacity = calc_new_capacity( v, n_elements );
  v.insert( size, n_elements, values );
  size += n_elements;

  /* Check that it resizes properly */
  EXPECT_EQ( v.capacity(), capacity );
  EXPECT_EQ( v.size(), size );
  for ( IndexType i = 0 ; i < size ; ++i )
  {
    EXPECT_EQ( v[ i ], i - 5 * i + 7 );
  }

  capacity = size;
  v.shrink();
  IndexType n_insert_front = 100;

  /* Reset the data */
  T* data_ptr = v.data();
  for ( IndexType i = 0 ; i < size ; ++i )
  {
    data_ptr[ i ] = i + n_insert_front;
  }

  /* Insert into the front of the Array. */
  for ( IndexType i = n_insert_front - 1 ; i >= 0 ; i--)
  {
    capacity = calc_new_capacity( v, 1 );
    v.insert( 0, 1, i );
    size++;
  }

  /* Check that the insertion worked as expected */
  EXPECT_EQ( v.capacity(), capacity );
  EXPECT_EQ( v.size(), size );
  for ( IndexType i = 0 ; i < size ; ++i )
  {
      EXPECT_EQ( v[ i ], i );
  }

  deallocate( values );
  values = nullptr;
}

/*!
 * \brief Check that the insertion into an Array is working properly
 *        for iterators.
 * \param [in] v the Array to check.
 */
template < typename T >
void check_insert_iterator( Array< T >& v )
{
  /* Resize the array up to the capacity */
  IndexType capacity = v.capacity();
  v.resize( capacity );
  IndexType size = capacity;

  EXPECT_EQ( v.size(), v.capacity() );

  /* Set the existing data in v */
  for ( IndexType i = 0 ; i < size ; ++i )
  {
      v[ i ] = i - 5 * i + 7 ;
  }

  /* Insert a new element, should resize. */
  IndexType old_capacity = capacity;
  capacity = calc_new_capacity( v, 1 );
  typename axom::Array< T >::ArrayIterator ret = 
    v.insert( v.end(), 1, size - 5 * size + 7);
  size++;

  /* Check that it resized properly */
  EXPECT_GT( capacity, old_capacity );
  EXPECT_EQ( v.capacity(), capacity );
  EXPECT_EQ( v.size(), size );
  EXPECT_EQ( ret, v.end() - 1);
  for ( IndexType i = 0 ; i < size ; ++i )
  {
    EXPECT_EQ( v[ i ], i - 5 * i + 7 );
  }

  /* Insert 1000 elements */
  const IndexType n_elements = 1000;
  T* values = allocate< T >( n_elements );
  for ( IndexType i = 0 ; i < n_elements ; ++i )
  {
      IndexType i_real = i + size;
      values[ i ] = i_real - 5 * i_real + 7 ;
  }

  capacity = calc_new_capacity( v, n_elements );
  typename axom::Array< T >::ArrayIterator ret2 =
    v.insert( v.end(), n_elements, values );
  
  EXPECT_EQ( ret2, v.begin() + size);
  size += n_elements;

  /* Check that it resizes properly */
  EXPECT_EQ( v.capacity(), capacity );
  EXPECT_EQ( v.size(), size );
  for ( IndexType i = 0 ; i < size ; ++i )
  {
    EXPECT_EQ( v[ i ], i - 5 * i + 7 );
  }

  capacity = size;
  v.shrink();
  IndexType n_insert_front = 100;

  /* Reset the data */
  T* data_ptr = v.data();
  for ( IndexType i = 0 ; i < size ; ++i )
  {
    data_ptr[ i ] = i + n_insert_front;
  }

  /* Insert into the front of the Array. */
  for ( IndexType i = n_insert_front - 1 ; i >= 0 ; i--)
  {
    capacity = calc_new_capacity( v, 1 );
    typename axom::Array< T >::ArrayIterator ret3 =
      v.insert( v.begin(), 1, i );
    EXPECT_EQ(ret3, v.begin());
    size++;
  }

  /* Check that the insertion worked as expected */
  EXPECT_EQ( v.capacity(), capacity );
  EXPECT_EQ( v.size(), size );
  for ( IndexType i = 0 ; i < size ; ++i )
  {
      EXPECT_EQ( v[ i ], i );
  }

  deallocate( values );
  values = nullptr;
}

/*!
 * \brief Check that emplace() into an Array is working properly.
 * \param [in] v the Array to check.
 */
template < typename T >
void check_emplace( Array< T >& v )
{
/* Resize the array up to the capacity */
  IndexType capacity = v.capacity();
  v.resize( capacity );
  IndexType size = capacity;

  EXPECT_EQ( v.size(), v.capacity() );

  /* Set the existing data in v */
  for ( IndexType i = 0 ; i < size ; ++i )
  {
      v[ i ] = i - 5 * i + 7 ;
  }

  /* Emplace a new element, should resize. */
  IndexType old_capacity = capacity;
  capacity = calc_new_capacity( v, 1 );
  typename axom::Array< T >::ArrayIterator ret = 
    v.emplace( v.end(), size - 5 * size + 7);
  size++;

  /* Check that it resized properly */
  EXPECT_GT( capacity, old_capacity );
  EXPECT_EQ( v.size(), size );
  EXPECT_EQ( ret, v.end() - 1);
  for ( IndexType i = 0 ; i < size ; ++i )
  {
    EXPECT_EQ( v[ i ], i - 5 * i + 7 );
  }

  /* Emplace_back 1000 elements */
  const IndexType n_elements = 1000;
  for ( IndexType i = 0 ; i < n_elements ; ++i )
  {
      IndexType i_real = i + size;
      v.emplace_back( i_real - 5 * i_real + 7 );

  }

  size += n_elements;

  /* Check that it resizes properly */
  EXPECT_EQ( v.size(), size );
  for ( IndexType i = 0 ; i < size ; ++i )
  {
    EXPECT_EQ( v[ i ], i - 5 * i + 7 );
  }

  capacity = size;
  v.shrink();
  IndexType n_insert_front = 100;

  /* Reset the data */
  T* data_ptr = v.data();
  for ( IndexType i = 0 ; i < size ; ++i )
  {
    data_ptr[ i ] = i + n_insert_front;
  }

  /* Emplace into the front of the Array. */
  for ( IndexType i = n_insert_front - 1 ; i >= 0 ; i--)
  {
    capacity = calc_new_capacity( v, 1 );
    typename axom::Array< T >::ArrayIterator ret3 =
      v.emplace( v.begin(), i );
    EXPECT_EQ(ret3, v.begin());
    size++;
  }

  /* Check that the emplace worked as expected */
  EXPECT_EQ( v.capacity(), capacity );
  EXPECT_EQ( v.size(), size );
  for ( IndexType i = 0 ; i < size ; ++i )
  {
      EXPECT_EQ( v[ i ], i );
  }
}

/*!
 * \brief Check an external array for defects.
 * \param [in] v the external array to check.
 */
template< typename T >
void check_external( Array< T >& v )
{
  ASSERT_TRUE( v.isExternal() );

  /* Check that the array is full. */
  ASSERT_EQ( v.size(), v.capacity() );

  const IndexType size = v.size();
  const IndexType num_values = size;
  T* const data_ptr = v.data();

  /* Set the elements in the array. */
  for ( IndexType i = 0 ; i < size ; ++i )
  {
      v[ i ] = i;
  }

  /* Check the elements using the raw pointer. */
  for (IndexType i = 0 ; i < num_values ; ++i )
  {
    EXPECT_EQ( data_ptr[ i ], i );
  }

  /* Set the elements using the raw pointer. */
  for ( IndexType i = 0 ; i < size ; ++i )
  {
      data_ptr[ i ] = i * i;
  }

  /* Check the elements using the () operator. */
  for ( IndexType i = 0 ; i < size ; ++i )
  {
      EXPECT_EQ( v[ i ], i * i );
  }

  EXPECT_EQ( size, v.size() );
  EXPECT_EQ( size, v.capacity() );
  EXPECT_EQ( data_ptr, v.data() );

  /* Since the array is full all of the following calls should require a
   * reallocation and cause a fatal error. */
  T val = T();
  EXPECT_DEATH_IF_SUPPORTED( v.push_back( val ), IGNORE_OUTPUT );
  EXPECT_DEATH_IF_SUPPORTED( v.insert( 0,1, val ), IGNORE_OUTPUT );
  EXPECT_DEATH_IF_SUPPORTED( v.reserve( size + 1 ), IGNORE_OUTPUT );
}

}   /* end namespace internal */

//------------------------------------------------------------------------------
// UNIT TESTS
//------------------------------------------------------------------------------

//------------------------------------------------------------------------------
TEST( core_array, checkStorage )
{
  constexpr IndexType ZERO = 0;

  for ( IndexType capacity = 2 ; capacity < 512 ; capacity *= 2 )
  {
    Array< int > v_int( ZERO, capacity );
    internal::check_storage( v_int );

    Array< double > v_double( ZERO, capacity );
    internal::check_storage( v_double );
  }
}

//------------------------------------------------------------------------------
TEST( core_array, checkFill )
{
  for ( IndexType capacity = 2 ; capacity < 512 ; capacity *= 2 )
  {
    IndexType size = capacity / 2;
      Array< int > v_int( size, capacity );
      internal::check_fill( v_int );

      Array< double > v_double( size, capacity );
      internal::check_fill( v_double );
  }
}

//------------------------------------------------------------------------------
TEST( core_array, checkSet )
{
  for ( IndexType size = 2 ; size < 512 ; size *= 2 )
  {
      Array< int > v_int( size );
      internal::check_set( v_int );

      Array< double > v_double( size );
      internal::check_set( v_double );
  }
}

//------------------------------------------------------------------------------
TEST( core_array, checkResize )
{
  constexpr IndexType ZERO = 0;

  for ( double ratio = 1.0 ; ratio <= 2.0 ; ratio += 0.5 )
  {
    for ( IndexType capacity = 2 ; capacity <= 512; capacity *= 2 )
    {
        Array< int > v_int( ZERO, capacity );
        v_int.setResizeRatio( ratio );
        internal::check_resize( v_int );

        Array< double > v_double( ZERO, capacity );
        v_double.setResizeRatio( ratio );
        internal::check_resize( v_double );
    }
  }
}

//------------------------------------------------------------------------------
TEST( core_array_DeathTest, checkResize )
{
  /* Resizing isn't allowed with a ratio less than 1.0. */
  Array< int > v_int( axom::internal::ZERO, 100 );
  v_int.setResizeRatio( 0.99 );
  EXPECT_DEATH_IF_SUPPORTED( internal::check_resize( v_int ), IGNORE_OUTPUT );
}

//------------------------------------------------------------------------------
TEST( core_array, checkInsert )
{
  constexpr IndexType ZERO = 0;

  for ( double ratio = 1.0 ; ratio <= 2.0 ; ratio += 0.5 )
  {
    for ( IndexType capacity = 2 ; capacity <= 512 ; capacity *= 2 )
    {
        Array< int > v_int( ZERO, capacity );
        v_int.setResizeRatio( ratio );
        internal::check_insert( v_int );

        Array< double > v_double( ZERO, capacity );
        v_double.setResizeRatio( ratio );
        internal::check_insert( v_double );
    }
  }
}

//------------------------------------------------------------------------------
TEST( core_array, checkInsertIterator )
{
  constexpr IndexType ZERO = 0;

  for ( double ratio = 1.0 ; ratio <= 2.0 ; ratio += 0.5 )
  {
    for ( IndexType capacity = 10 ; capacity <= 512 ; capacity *= 2 )
    {
        Array< int > v_int( ZERO, capacity );
        v_int.setResizeRatio( ratio );
        internal::check_insert_iterator( v_int );

        Array< double > v_double( ZERO, capacity );
        v_double.setResizeRatio( ratio );
        internal::check_insert_iterator( v_double );
    }
  }
}

//------------------------------------------------------------------------------
TEST( core_array, checkEmplace )
{
  constexpr IndexType ZERO = 0;

  for ( double ratio = 1.0 ; ratio <= 2.0 ; ratio += 0.5 )
  {
    for ( IndexType capacity = 10 ; capacity <= 512 ; capacity *= 2 )
    {
        Array< int > v_int( ZERO, capacity );
        v_int.setResizeRatio( ratio );
        internal::check_emplace( v_int );

        Array< double > v_double( ZERO, capacity );
        v_double.setResizeRatio( ratio );
        internal::check_emplace( v_double );
    }
  }
}

//------------------------------------------------------------------------------
TEST( core_array_DeathTest, checkExternal )
{
  constexpr double MAGIC_NUM = 5683578.8;
  constexpr IndexType MAX_SIZE = 256;
  constexpr IndexType MAX_VALUES = MAX_SIZE;
  union DataBuffer
  {
    int ints[ MAX_SIZE ];
    double doubles[ MAX_SIZE ];
  };


  DataBuffer buffer;
  std::fill_n( buffer.doubles, MAX_VALUES, MAGIC_NUM );

  for ( IndexType size = 16 ; size <= MAX_SIZE ; size *= 2 )
  {
    Array< int > v_int( buffer.ints, size, size / 16 );
    EXPECT_EQ( v_int.data(), buffer.ints );
    internal::check_external( v_int );

    Array< double > v_double( buffer.doubles, size, size / 16 );
    EXPECT_EQ( v_double.data(), buffer.doubles );
    internal::check_external( v_double );

    /* Set v_double's data to MAGIC_NUM */
    v_double.fill( MAGIC_NUM );

    /* Check that the data still exists in the buffer */
    for ( IndexType i = 0 ; i < MAX_VALUES ; ++i )
    {
      EXPECT_EQ( buffer.doubles[ i ], MAGIC_NUM );
    }
  }
}

//------------------------------------------------------------------------------
<<<<<<< HEAD
TEST( core_array, check_copy)
{
  constexpr int MAGIC_INT = 255;
  constexpr double MAGIC_DOUBLE = 5683578.8;

  for ( IndexType capacity = 2 ; capacity < 512 ; capacity *= 2 )
  {
    IndexType size = capacity;
    for ( IndexType n_components = 1 ; n_components <= 4 ; n_components++ )
    {
      /* Check copy and move semantics for Array of ints */
      Array< int > v_int( size, n_components, capacity );
      v_int.fill(MAGIC_INT);

      std::vector <int> ints (size * n_components, MAGIC_INT);
      Array< int > v_int_external (ints.data(), size, n_components, capacity);

      Array< int > v_int_copy_ctor (v_int);
      Array< int > v_int_copy_assign(0,1,0);
      v_int_copy_assign = v_int;
      internal::check_copy( v_int, v_int_copy_ctor );
      internal::check_copy( v_int, v_int_copy_assign );

      Array< int > v_int_external_copy_ctor (v_int_external);
      Array< int > v_int_external_copy_assign(0,1,0);
      v_int_external_copy_assign = v_int_external;
      internal::check_copy( v_int_external, v_int_external_copy_ctor );
      internal::check_copy( v_int_external, v_int_external_copy_assign );

      Array< int > v_int_move_assign(0,1,0);
      v_int_move_assign = std::move (v_int_copy_assign);
      Array< int > v_int_move_ctor = std::move (v_int_copy_ctor);
      internal::check_copy( v_int, v_int_move_assign );
      internal::check_copy( v_int, v_int_move_ctor );
      EXPECT_EQ (v_int_copy_assign.getData(), nullptr);
      EXPECT_EQ (v_int_copy_ctor.getData(), nullptr);

      /* Check copy and move semantics for Array of doubles */
      Array< double > v_double( size, n_components, capacity );
      v_double.fill(MAGIC_DOUBLE);

      std::vector <double> doubles (size * n_components, MAGIC_DOUBLE);
      Array< double > v_double_external (doubles.data(), size, n_components,
                                         capacity);

      Array< double > v_double_copy_ctor (v_double);
      Array< double > v_double_copy_assign(0,1,0);
      v_double_copy_assign = v_double;
      internal::check_copy( v_double, v_double_copy_ctor );
      internal::check_copy( v_double, v_double_copy_assign );

      Array< double > v_double_external_copy_ctor (v_double_external);
      Array< double > v_double_external_copy_assign(0,1,0);
      v_double_external_copy_assign = v_double_external;
      internal::check_copy( v_double_external, v_double_external_copy_ctor );
      internal::check_copy( v_double_external, v_double_external_copy_assign );
      
      Array< double > v_double_move_assign(0,1,0);
      v_double_move_assign = std::move (v_double_copy_assign);      
      Array< double > v_double_move_ctor = std::move (v_double_copy_ctor);
      internal::check_copy( v_double, v_double_move_assign );
      internal::check_copy( v_double, v_double_move_ctor );
      EXPECT_EQ (v_double_copy_assign.getData(), nullptr);
      EXPECT_EQ (v_double_copy_ctor.getData(), nullptr);
    }
  }
=======
TEST( core_array, checkSwap )
{
  //TODO need to have copy operator // semantics; how else are you going 
  // to verify that swap was successful?
}

//------------------------------------------------------------------------------
TEST( core_array, checkIterator )
{
  constexpr int SIZE = 1000;
  axom::Array< int > v_int( SIZE );

  /* Push 0...999 elements */
  for (int i = 0; i < SIZE; i++)
  {
    v_int[ i ] = i;
  }

  EXPECT_EQ( *v_int.begin(), 0 );
  EXPECT_EQ( *(v_int.end() - 1), SIZE - 1 );
  EXPECT_EQ( v_int.size(), SIZE );

  /* Erase nothing */
  axom::Array<int>::ArrayIterator ret1 = 
    v_int.erase( v_int.begin() + SIZE / 2, v_int.begin() + SIZE / 2);

  EXPECT_EQ( ret1, v_int.begin() + SIZE / 2 );
  EXPECT_EQ( v_int.size(), SIZE );

  /* Erase half the elements */
  axom::Array<int>::ArrayIterator ret2 =
    v_int.erase (v_int.begin(), v_int.begin() + SIZE / 2 );

  EXPECT_EQ( ret2, v_int.begin() );
  EXPECT_EQ( *v_int.begin(), SIZE / 2 );
  EXPECT_EQ( *(v_int.end() - 1), SIZE - 1 );
  EXPECT_EQ( v_int.size(), SIZE / 2 );

  /* Erase first, last elements */
  axom::Array<int>::ArrayIterator ret3 = v_int.erase( v_int.begin() );

  EXPECT_EQ( ret3, v_int.begin() );
  EXPECT_EQ( *v_int.begin(), SIZE / 2 + 1 );

  axom::Array<int>::ArrayIterator ret4 = v_int.erase( v_int.end() - 1);

  EXPECT_EQ( ret4, v_int.end() );
  EXPECT_EQ( *(v_int.end() - 1), SIZE - 2 );

  /* Clear the rest of the array */
  v_int.clear();
  EXPECT_EQ( v_int.size(), 0);
}

//------------------------------------------------------------------------------ 
TEST( core_array, check_move_copy) 
{ 
  constexpr int MAGIC_INT = 255; 
  constexpr double MAGIC_DOUBLE = 5683578.8; 

  for ( IndexType capacity = 2 ; capacity < 512 ; capacity *= 2 ) 
  { 
    IndexType size = capacity; 

    /* Check copy and move semantics for Array of ints */ 
    Array< int > v_int( size, capacity ); 
    v_int.fill(MAGIC_INT); 

    std::vector <int> ints( size , MAGIC_INT ); 
    Array< int > v_int_external( ints.data(), size, capacity ); 

    Array< int > v_int_copy_ctor( v_int ); 
    Array< int > v_int_copy_assign( 0, 0 ); 
    v_int_copy_assign = v_int; 
    EXPECT_EQ( v_int, v_int_copy_ctor ); 
    EXPECT_EQ( v_int, v_int_copy_assign ); 

    Array< int > v_int_external_copy_ctor( v_int_external ); 
    Array< int > v_int_external_copy_assign( 0, 0 ); 
    v_int_external_copy_assign = v_int_external; 
    EXPECT_EQ( v_int_external, v_int_external_copy_ctor ); 
    EXPECT_EQ( v_int_external, v_int_external_copy_assign ); 

    Array< int > v_int_move_assign( 0, 0 ); 
    v_int_move_assign = std::move( v_int_copy_assign ); 
    Array< int > v_int_move_ctor = std::move( v_int_copy_ctor ); 
    EXPECT_EQ( v_int, v_int_move_assign ); 
    EXPECT_EQ( v_int, v_int_move_ctor ); 
    EXPECT_EQ( v_int_copy_assign.data(), nullptr ); 
    EXPECT_EQ( v_int_copy_ctor.data(), nullptr ); 

    /* Check copy and move semantics for Array of doubles */ 
    Array< double > v_double( size, capacity ); 
    v_double.fill( MAGIC_DOUBLE ); 

    std::vector <double> doubles( size , MAGIC_DOUBLE ); 
    Array< double > v_double_external( doubles.data(), size, capacity ); 

    Array< double > v_double_copy_ctor( v_double ); 
    Array< double > v_double_copy_assign( 0, 0 ); 
    v_double_copy_assign = v_double; 
    EXPECT_EQ( v_double, v_double_copy_ctor ); 
    EXPECT_EQ( v_double, v_double_copy_assign ); 

    Array< double > v_double_external_copy_ctor( v_double_external ); 
    Array< double > v_double_external_copy_assign( 0, 0 ); 
    v_double_external_copy_assign = v_double_external; 
    EXPECT_EQ( v_double_external, v_double_external_copy_ctor ); 
    EXPECT_EQ( v_double_external, v_double_external_copy_assign ); 

    Array< double > v_double_move_assign( 0, 0 ); 
    v_double_move_assign = std::move( v_double_copy_assign );       
    Array< double > v_double_move_ctor = std::move( v_double_copy_ctor ); 
    EXPECT_EQ( v_double, v_double_move_assign ); 
    EXPECT_EQ( v_double, v_double_move_ctor ); 
    EXPECT_EQ( v_double_copy_assign.data(), nullptr ); 
    EXPECT_EQ( v_double_copy_ctor.data(), nullptr ); 
  } 
>>>>>>> c743185a
}

} /* end namespace axom */

//------------------------------------------------------------------------------
int main(int argc, char* argv[])
{
  int result = 0;

  ::testing::InitGoogleTest(&argc, argv);

  // finalized when exiting main scope

  result = RUN_ALL_TESTS();

  return result;
}<|MERGE_RESOLUTION|>--- conflicted
+++ resolved
@@ -51,17 +51,9 @@
   EXPECT_EQ( lhs.size(), rhs.size() );
   EXPECT_EQ( lhs.capacity(), rhs.capacity() );
 
-<<<<<<< HEAD
-  /* Check the array data using the [] operators. */
-  for ( IndexType i = 0 ; i < lhs.size() * lhs.numComponents() ; ++i )
-  {
-      EXPECT_EQ( lhs[ i ], rhs[ i ] );
-  }
-=======
   const T* lhs_data = lhs.data();
   const T* rhs_data = rhs.data();
   EXPECT_EQ( lhs_data, rhs_data );
->>>>>>> c743185a
 }
 
 /*!
@@ -891,74 +883,6 @@
 }
 
 //------------------------------------------------------------------------------
-<<<<<<< HEAD
-TEST( core_array, check_copy)
-{
-  constexpr int MAGIC_INT = 255;
-  constexpr double MAGIC_DOUBLE = 5683578.8;
-
-  for ( IndexType capacity = 2 ; capacity < 512 ; capacity *= 2 )
-  {
-    IndexType size = capacity;
-    for ( IndexType n_components = 1 ; n_components <= 4 ; n_components++ )
-    {
-      /* Check copy and move semantics for Array of ints */
-      Array< int > v_int( size, n_components, capacity );
-      v_int.fill(MAGIC_INT);
-
-      std::vector <int> ints (size * n_components, MAGIC_INT);
-      Array< int > v_int_external (ints.data(), size, n_components, capacity);
-
-      Array< int > v_int_copy_ctor (v_int);
-      Array< int > v_int_copy_assign(0,1,0);
-      v_int_copy_assign = v_int;
-      internal::check_copy( v_int, v_int_copy_ctor );
-      internal::check_copy( v_int, v_int_copy_assign );
-
-      Array< int > v_int_external_copy_ctor (v_int_external);
-      Array< int > v_int_external_copy_assign(0,1,0);
-      v_int_external_copy_assign = v_int_external;
-      internal::check_copy( v_int_external, v_int_external_copy_ctor );
-      internal::check_copy( v_int_external, v_int_external_copy_assign );
-
-      Array< int > v_int_move_assign(0,1,0);
-      v_int_move_assign = std::move (v_int_copy_assign);
-      Array< int > v_int_move_ctor = std::move (v_int_copy_ctor);
-      internal::check_copy( v_int, v_int_move_assign );
-      internal::check_copy( v_int, v_int_move_ctor );
-      EXPECT_EQ (v_int_copy_assign.getData(), nullptr);
-      EXPECT_EQ (v_int_copy_ctor.getData(), nullptr);
-
-      /* Check copy and move semantics for Array of doubles */
-      Array< double > v_double( size, n_components, capacity );
-      v_double.fill(MAGIC_DOUBLE);
-
-      std::vector <double> doubles (size * n_components, MAGIC_DOUBLE);
-      Array< double > v_double_external (doubles.data(), size, n_components,
-                                         capacity);
-
-      Array< double > v_double_copy_ctor (v_double);
-      Array< double > v_double_copy_assign(0,1,0);
-      v_double_copy_assign = v_double;
-      internal::check_copy( v_double, v_double_copy_ctor );
-      internal::check_copy( v_double, v_double_copy_assign );
-
-      Array< double > v_double_external_copy_ctor (v_double_external);
-      Array< double > v_double_external_copy_assign(0,1,0);
-      v_double_external_copy_assign = v_double_external;
-      internal::check_copy( v_double_external, v_double_external_copy_ctor );
-      internal::check_copy( v_double_external, v_double_external_copy_assign );
-      
-      Array< double > v_double_move_assign(0,1,0);
-      v_double_move_assign = std::move (v_double_copy_assign);      
-      Array< double > v_double_move_ctor = std::move (v_double_copy_ctor);
-      internal::check_copy( v_double, v_double_move_assign );
-      internal::check_copy( v_double, v_double_move_ctor );
-      EXPECT_EQ (v_double_copy_assign.getData(), nullptr);
-      EXPECT_EQ (v_double_copy_ctor.getData(), nullptr);
-    }
-  }
-=======
 TEST( core_array, checkSwap )
 {
   //TODO need to have copy operator // semantics; how else are you going 
@@ -1077,7 +1001,6 @@
     EXPECT_EQ( v_double_copy_assign.data(), nullptr ); 
     EXPECT_EQ( v_double_copy_ctor.data(), nullptr ); 
   } 
->>>>>>> c743185a
 }
 
 } /* end namespace axom */
