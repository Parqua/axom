--- conflicted
+++ resolved
@@ -125,25 +125,11 @@
 
     // Set up the grid resolution from the gridRes array
     //   if NULL, GridCell parameter to initialize should also be NULL
-<<<<<<< HEAD
-    GridCell res;
-    if(gridRes != nullptr){ 
-        if(NDIMS == 2){
-            res = GridCell::make_point(gridRes[0], gridRes[1], gridRes[2]);
-        }
-        else if(NDIMS == 3){
-            res = GridCell::make_point(gridRes[0], gridRes[1], gridRes[2]);
-        }
-    }
-    const GridCell *pRes =
-        (gridRes != nullptr) ? &res : nullptr; 
-=======
-   
     GridCell res;
     if(gridRes != nullptr){
       res = GridCell(gridRes, NDIMS);
     }
->>>>>>> 8232ab08
+
 
     initialize(
       SpatialBoundingBox( SpacePoint(bbMin), SpacePoint(bbMax) ),
