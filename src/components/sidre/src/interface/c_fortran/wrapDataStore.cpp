--- conflicted
+++ resolved
@@ -15,147 +15,92 @@
 #include "sidre/SidreTypes.hpp"
 
 extern "C" {
-namespace axom {
-namespace sidre {
+namespace axom
+{
+namespace sidre
+{
 
 SIDRE_datastore * SIDRE_datastore_new()
 {
 // splicer begin class.DataStore.method.new
-<<<<<<< HEAD
   DataStore * SH_rv = new DataStore();
   return static_cast<SIDRE_datastore *>(static_cast<void *>(SH_rv));
-=======
-    DataStore * rv = new DataStore();
-    return static_cast<SIDRE_datastore *>(static_cast<void *>(rv));
->>>>>>> ca261675
 // splicer end class.DataStore.method.new
 }
 
 void SIDRE_datastore_delete(SIDRE_datastore * self)
 {
-<<<<<<< HEAD
   DataStore * SH_this = static_cast<DataStore *>(static_cast<void *>(self));
 // splicer begin class.DataStore.method.delete
   delete SH_this;
-=======
-DataStore *selfobj = static_cast<DataStore *>(static_cast<void *>(self));
-// splicer begin class.DataStore.method.delete
-    delete selfobj;
->>>>>>> ca261675
 // splicer end class.DataStore.method.delete
 }
 
 SIDRE_group * SIDRE_datastore_get_root(SIDRE_datastore * self)
 {
-<<<<<<< HEAD
   DataStore * SH_this = static_cast<DataStore *>(static_cast<void *>(self));
 // splicer begin class.DataStore.method.get_root
-  DataGroup * SH_rv = SH_this->getRoot();
-  return static_cast<SIDRE_datagroup *>(static_cast<void *>(SH_rv));
-=======
-DataStore *selfobj = static_cast<DataStore *>(static_cast<void *>(self));
-// splicer begin class.DataStore.method.get_root
-    Group * rv = selfobj->getRoot();
-    return static_cast<SIDRE_group *>(static_cast<void *>(rv));
->>>>>>> ca261675
+  Group * SH_rv = SH_this->getRoot();
+  return static_cast<SIDRE_group *>(static_cast<void *>(SH_rv));
 // splicer end class.DataStore.method.get_root
 }
 
-SIDRE_buffer * SIDRE_datastore_get_buffer(SIDRE_datastore * self, SIDRE_IndexType idx)
+SIDRE_buffer * SIDRE_datastore_get_buffer(SIDRE_datastore * self,
+                                          SIDRE_IndexType idx)
 {
-<<<<<<< HEAD
   DataStore * SH_this = static_cast<DataStore *>(static_cast<void *>(self));
 // splicer begin class.DataStore.method.get_buffer
-  DataBuffer * SH_rv = SH_this->getBuffer(idx);
-  return static_cast<SIDRE_databuffer *>(static_cast<void *>(SH_rv));
-=======
-DataStore *selfobj = static_cast<DataStore *>(static_cast<void *>(self));
-// splicer begin class.DataStore.method.get_buffer
-    Buffer * rv = selfobj->getBuffer(idx);
-    return static_cast<SIDRE_buffer *>(static_cast<void *>(rv));
->>>>>>> ca261675
+  Buffer * SH_rv = SH_this->getBuffer(idx);
+  return static_cast<SIDRE_buffer *>(static_cast<void *>(SH_rv));
 // splicer end class.DataStore.method.get_buffer
 }
 
 SIDRE_buffer * SIDRE_datastore_create_buffer_empty(SIDRE_datastore * self)
 {
-<<<<<<< HEAD
   DataStore * SH_this = static_cast<DataStore *>(static_cast<void *>(self));
 // splicer begin class.DataStore.method.create_buffer_empty
-  DataBuffer * SH_rv = SH_this->createBuffer();
-  return static_cast<SIDRE_databuffer *>(static_cast<void *>(SH_rv));
-=======
-DataStore *selfobj = static_cast<DataStore *>(static_cast<void *>(self));
-// splicer begin class.DataStore.method.create_buffer_empty
-    Buffer * rv = selfobj->createBuffer();
-    return static_cast<SIDRE_buffer *>(static_cast<void *>(rv));
->>>>>>> ca261675
+  Buffer * SH_rv = SH_this->createBuffer();
+  return static_cast<SIDRE_buffer *>(static_cast<void *>(SH_rv));
 // splicer end class.DataStore.method.create_buffer_empty
 }
 
-SIDRE_buffer * SIDRE_datastore_create_buffer_from_type(SIDRE_datastore * self, int type, SIDRE_SidreLength num_elems)
+SIDRE_buffer * SIDRE_datastore_create_buffer_from_type(SIDRE_datastore * self,
+                                                       int type,
+                                                       SIDRE_SidreLength num_elems)
 {
-<<<<<<< HEAD
   DataStore * SH_this = static_cast<DataStore *>(static_cast<void *>(self));
 // splicer begin class.DataStore.method.create_buffer_from_type
-  DataBuffer * SH_rv = SH_this->createBuffer(getTypeID(type), num_elems);
-  return static_cast<SIDRE_databuffer *>(static_cast<void *>(SH_rv));
-=======
-DataStore *selfobj = static_cast<DataStore *>(static_cast<void *>(self));
-// splicer begin class.DataStore.method.create_buffer_from_type
-    Buffer * rv = selfobj->createBuffer(getTypeID(type), num_elems);
-    return static_cast<SIDRE_buffer *>(static_cast<void *>(rv));
->>>>>>> ca261675
+  Buffer * SH_rv = SH_this->createBuffer(getTypeID(type), num_elems);
+  return static_cast<SIDRE_buffer *>(static_cast<void *>(SH_rv));
 // splicer end class.DataStore.method.create_buffer_from_type
 }
 
 void SIDRE_datastore_destroy_buffer(SIDRE_datastore * self, SIDRE_IndexType id)
 {
-<<<<<<< HEAD
   DataStore * SH_this = static_cast<DataStore *>(static_cast<void *>(self));
 // splicer begin class.DataStore.method.destroy_buffer
   SH_this->destroyBuffer(id);
   return;
-=======
-DataStore *selfobj = static_cast<DataStore *>(static_cast<void *>(self));
-// splicer begin class.DataStore.method.destroy_buffer
-    selfobj->destroyBuffer(id);
-    return;
->>>>>>> ca261675
 // splicer end class.DataStore.method.destroy_buffer
 }
 
 size_t SIDRE_datastore_get_num_buffers(const SIDRE_datastore * self)
 {
-<<<<<<< HEAD
   const DataStore * SH_this =
     static_cast<const DataStore *>(static_cast<const void *>(self));
 // splicer begin class.DataStore.method.get_num_buffers
   size_t SH_rv = SH_this->getNumBuffers();
   return SH_rv;
-=======
-const DataStore *selfobj = static_cast<const DataStore *>(static_cast<const void *>(self));
-// splicer begin class.DataStore.method.get_num_buffers
-    size_t rv = selfobj->getNumBuffers();
-    return rv;
->>>>>>> ca261675
 // splicer end class.DataStore.method.get_num_buffers
 }
 
 void SIDRE_datastore_print(const SIDRE_datastore * self)
 {
-<<<<<<< HEAD
   const DataStore * SH_this =
     static_cast<const DataStore *>(static_cast<const void *>(self));
 // splicer begin class.DataStore.method.print
   SH_this->print();
   return;
-=======
-const DataStore *selfobj = static_cast<const DataStore *>(static_cast<const void *>(self));
-// splicer begin class.DataStore.method.print
-    selfobj->print();
-    return;
->>>>>>> ca261675
 // splicer end class.DataStore.method.print
 }
 
