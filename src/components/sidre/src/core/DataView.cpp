--- conflicted
+++ resolved
@@ -472,14 +472,9 @@
   }
   else
   {
-<<<<<<< HEAD
     SLIC_CHECK_MSG( m_state == EMPTY || m_state == EXTERNAL, "View state " <<
       getStateStringName(m_state) <<
       " does not support calling setExternalDataPtr().");
-=======
-    SLIC_CHECK_MSG( m_state == EMPTY || m_state == EXTERNAL,
-      "Calling view.setExternalDataPtr on a view with " << getStateStringName(m_state) << " data is not allowed.");
->>>>>>> 94abd348
   }
 
   return this;
