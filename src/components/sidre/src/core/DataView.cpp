--- conflicted
+++ resolved
@@ -235,17 +235,7 @@
     buff->attachView(this);
     m_data_buffer = buff;
     m_state = BUFFER;
-<<<<<<< HEAD
-    m_is_applied = false;
-
-    // If not described, use buffer's description if available.
-    if ( !isDescribed() && buff->isDescribed())
-    {
-      describe( buff->getTypeID(), buff->getNumElements() );
-    }
-=======
     SLIC_ASSERT( m_is_applied == false );
->>>>>>> a46f4c50
 
     // If view is described and the buffer is allocated, then call apply.
     if ( isDescribed() && m_data_buffer->isAllocated() )
@@ -467,10 +457,7 @@
     if (external_ptr == ATK_NULLPTR)
     {
       unapply();
-<<<<<<< HEAD
-=======
       m_external_ptr = ATK_NULLPTR;
->>>>>>> a46f4c50
       m_state = EMPTY;
     }
     else
@@ -772,12 +759,7 @@
   switch (m_state)
   {
   case EMPTY:
-<<<<<<< HEAD
-    // allocate is valid assuming the caller attaches a buffer.
-    rv = true;
-=======
     rv = isDescribed();
->>>>>>> a46f4c50
     break;
   case STRING:
   case SCALAR:
@@ -787,21 +769,7 @@
                     getStateStringName(m_state) << "view");
     break;
   case BUFFER:
-<<<<<<< HEAD
-    // Check that buffer is only referenced by this view.
-    if (m_data_buffer->getNumViews() != 1 )
-    {
-      SLIC_CHECK_MSG(
-        m_data_buffer->getNumViews() != 1,
-        "Allocate is not valid, buffer does not contain exactly one view.");
-    }
-    else
-    {
-      rv = true;
-    }
-=======
       rv = isDescribed() && m_data_buffer->getNumViews() == 1;
->>>>>>> a46f4c50
     break;
   default:
     SLIC_ASSERT_MSG(false, "Unexpected value for m_state");
@@ -842,39 +810,12 @@
                     getStateStringName(m_state) << " view");
     break;
   case EXTERNAL:
-<<<<<<< HEAD
-    if (m_external_ptr == ATK_NULLPTR && getNumElements() > 0)
-    {
-      SLIC_CHECK_MSG(false,
-                     "Should not apply a non-zero length to a NULL address");
-    }
-    else
-    {
-      rv = true;
-    }
-    break;
-  case BUFFER:
-    if ( !m_data_buffer->isAllocated() )
-    {
-      SLIC_CHECK_MSG(false, "Apply is not valid, buffer is not allocated");
-    }
-    else if ( getTotalBytes() > m_data_buffer->getTotalBytes() )
-    {
-      SLIC_CHECK_MSG(false,
-                     "Apply is not valid, buffer description is smaller than view description");
-    }
-    else
-    {
-      rv = true;
-    }
-=======
     SLIC_ASSERT ( m_external_ptr != ATK_NULLPTR );
     rv = isDescribed();
     break;
   case BUFFER:
     rv = 0 < getTotalBytes() &&
          getTotalBytes() <= m_data_buffer->getTotalBytes();
->>>>>>> a46f4c50
     break;
   default:
     SLIC_ASSERT_MSG(false, "Unexpected value for m_state");
