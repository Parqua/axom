--- conflicted
+++ resolved
@@ -22,10 +22,6 @@
 // Other CS Toolkit headers
 #include "conduit.h"
 
-<<<<<<< HEAD
-#define SIDRE_EMPTY_ID      CONDUIT_EMPTY_ID
-=======
->>>>>>> 314eb2ce
 #define SIDRE_INT8_ID       CONDUIT_INT8_ID
 #define SIDRE_INT16_ID      CONDUIT_INT16_ID
 #define SIDRE_INT32_ID      CONDUIT_INT32_ID
