--- conflicted
+++ resolved
@@ -452,11 +452,7 @@
     allocate();
     conduit::Node& buffer_data_holder = buffer_holder["data"];
     copyBytesIntoBuffer(buffer_data_holder.element_ptr(0),
-<<<<<<< HEAD
-           buffer_data_holder.total_bytes() );
-=======
                         buffer_data_holder.total_bytes() );
->>>>>>> cbb056bb
   }
 }
 
