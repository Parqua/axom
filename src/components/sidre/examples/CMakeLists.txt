--- conflicted
+++ resolved
@@ -27,13 +27,8 @@
     make_executable(
         EXECUTABLE_NAME   "${exe_name}"
         EXECUTABLE_SOURCE ${example_source}
-<<<<<<< HEAD
-        DEPENDS_ON sidre conduit slic ${EXTRA_LIBS}
+        DEPENDS_ON sidre conduit conduit_io slic ${EXTRA_LIBS}
         ADD_CTEST IS_EXAMPLE)
-=======
-        DEPENDS_ON sidre conduit conduit_io slic ${EXTRA_LIBS}
-        ADD_CTEST)
->>>>>>> 9708e059
 endforeach()
 
 if(ENABLE_FORTRAN)
@@ -42,13 +37,8 @@
         make_executable(
             EXECUTABLE_NAME   ${exe_name}
             EXECUTABLE_SOURCE ${example_source}
-<<<<<<< HEAD
-            DEPENDS_ON sidre conduit slic shroudrt ${EXTRA_LIBS}
+            DEPENDS_ON sidre conduit conduit_io slic shroudrt ${EXTRA_LIBS}
             ADD_CTEST IS_EXAMPLE)
-=======
-            DEPENDS_ON sidre conduit conduit_io slic shroudrt ${EXTRA_LIBS}
-            ADD_CTEST)
->>>>>>> 9708e059
     endforeach()
     set_target_properties(${exe_name} PROPERTIES LINKER_LANGUAGE Fortran)
 #   set_target_properties(${exe_name} PROPERTIES Fortran_FORMAT "FREE")
