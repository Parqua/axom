--- conflicted
+++ resolved
@@ -15,28 +15,12 @@
     lulesh-viz.cc
     )
 
-<<<<<<< HEAD
-set_source_files_properties( ${lulesh_sources} PROPERTIES LANGUAGE "CXX" )
-
-add_executable( sidre_lulesh2  ${lulesh_sources} ${lulesh_headers})
-target_link_libraries( sidre_lulesh2 sidre conduit conduit_relay slic )
-
-set_target_properties(sidre_lulesh2 PROPERTIES
-    RUNTIME_OUTPUT_DIRECTORY ${EXAMPLE_OUTPUT_DIRECTORY}
-)
-
-add_test( NAME sidre_lulesh2
-          COMMAND sidre_lulesh2 -s 10
-          WORKING_DIRECTORY ${TEST_OUTPUT_DIRECTORY}
-        )
-=======
 blt_add_executable(
     NAME sidre_lulesh2
     SOURCES ${lulesh_sources} ${lulesh_headers}
     OUTPUT_DIR ${EXAMPLE_OUTPUT_DIRECTORY}
-    DEPENDS_ON sidre conduit conduit_io hdf5 slic
+    DEPENDS_ON sidre conduit conduit_relay hdf5 slic
     )
 blt_add_test( NAME sidre_lulesh2
               COMMAND sidre_lulesh2 -s 10
-              )
->>>>>>> aeea7a89
+              )