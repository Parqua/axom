--- conflicted
+++ resolved
@@ -18,19 +18,12 @@
 /* An excerpt from this test file is used in the Sidre Sphinx documentation,
  * denoted by the comment strings
  *
-<<<<<<< HEAD
- * parallel_io_save_start
- * parallel_io_save_end
- * parallel_io_headers_start
- * parallel_io_headers_end
-=======
  * parallel_io_headers_start
  * parallel_io_headers_end
  * parallel_io_save_start
  * parallel_io_save_end
  * parallel_io_load_start
  * parallel_io_load_end
->>>>>>> ca3c21d9
  *
  * prepended with an underscore.
  */
@@ -122,11 +115,7 @@
   }
 
   // The namespace qualifying IOManager is not necessary for compilation
-<<<<<<< HEAD
-  // (because are already using axom::sidre::IOManager), but is there
-=======
   // (because are already using axom::sidre::IOManager), but we've kept it
->>>>>>> ca3c21d9
   // because the following code is used in the documentation as an example.
   // _parallel_io_save_start
   /*
