#
# Specify all headers
#
set(spio_headers
    IOBaton.hpp
    IOManager.hpp
    )

set(spio_depends
    hdf5
    conduit
    sidre
    fmt
    )

if(SCR_FOUND)
     set(spio_depends
         ${spio_depends}
         scr
         )
endif()

#
# Specify all sources
#
set(spio_sources
    IOBaton.cpp
    IOManager.cpp
    )

if(SHROUD_FOUND)
    add_subdirectory(interface)
endif()

if (ENABLE_FORTRAN)
    set(spio_fortran_headers
        # generated headers
        interface/c_fortran/wrapIOManager.h
    )
    set(spio_fortran_sources
        # generated source
        interface/c_fortran/wrapIOManager.cpp
        interface/c_fortran/wrapfspio.f
        interface/c_fortran/shroudrt.cpp
    )
endif()

#
# make the library
#
blt_add_library( NAME
                     spio

                 SOURCES
                     "${spio_sources}"
                     "${spio_fortran_sources}"

                 HEADERS
                     "${spio_headers}"
                     "${spio_fortran_headers}"

                 HEADERS_OUTPUT_SUBDIR
                     spio

                 DEPENDS_ON
<<<<<<< HEAD
                     ${spio_depends}
                )
=======
                     hdf5
                     conduit
                     sidre
                     fmt
                     mpi
                )
install(TARGETS              spio
        EXPORT               ${PROJECT_NAME}-targets
        DESTINATION          lib
        INCLUDES DESTINATION include/spio
        )
install(FILES       ${spio_headers}
        DESTINATION include/spio
        )
if (ENABLE_FORTRAN)
    install(FILES ${CMAKE_Fortran_MODULE_DIRECTORY}/axom_spio.mod DESTINATION lib/fortran)
endif()
>>>>>>> b58801f3
<|MERGE_RESOLUTION|>--- conflicted
+++ resolved
@@ -11,6 +11,7 @@
     conduit
     sidre
     fmt
+    mpi
     )
 
 if(SCR_FOUND)
@@ -63,15 +64,7 @@
                      spio
 
                  DEPENDS_ON
-<<<<<<< HEAD
                      ${spio_depends}
-                )
-=======
-                     hdf5
-                     conduit
-                     sidre
-                     fmt
-                     mpi
                 )
 install(TARGETS              spio
         EXPORT               ${PROJECT_NAME}-targets
@@ -83,5 +76,4 @@
         )
 if (ENABLE_FORTRAN)
     install(FILES ${CMAKE_Fortran_MODULE_DIRECTORY}/axom_spio.mod DESTINATION lib/fortran)
-endif()
->>>>>>> b58801f3
+endif()