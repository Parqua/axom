--- conflicted
+++ resolved
@@ -38,31 +38,12 @@
 
 
 set(slam_tiny_hydro_tests_depends_on ${slam_tiny_hydro_lib_depends_on})
-<<<<<<< HEAD
-list(APPEND slam_tiny_hydro_tests_depends_on slamTinyHydroLib)
+list(APPEND slam_tiny_hydro_tests_depends_on slam_tinyHydro_ex)
 
-=======
-list(APPEND slam_tiny_hydro_tests_depends_on slam_tinyHydro_ex)
-#
->>>>>>> a1681ce9
 
 #
 # Add gtest based tests for tinyHydro
 #
-<<<<<<< HEAD
-if (ENABLE_TEST)
-    blt_add_executable(
-        NAME        slam_tinyHydro_unitTests
-        SOURCES     tests/slam_tinyHydro_unitTests.cpp
-        OUTPUT_DIR  ${TEST_OUTPUT_DIRECTORY}
-        DEPENDS_ON  ${slam_tiny_hydro_tests_depends_on} gtest
-        )
-    blt_add_test(
-        NAME        slam_tinyHydro_unitTests
-        COMMAND     slam_tinyHydro_unitTests
-        )
-endif()
-=======
 blt_add_executable(
     NAME        slam_tinyHydro_unitTests_ex
     SOURCES     tests/slam_tinyHydro_unitTests.cpp
@@ -73,7 +54,6 @@
     NAME        slam_tinyHydro_unitTests
     COMMAND     slam_tinyHydro_unitTests_ex
     )
->>>>>>> a1681ce9
 
 
 #
