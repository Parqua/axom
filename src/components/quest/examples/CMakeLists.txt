--- conflicted
+++ resolved
@@ -45,19 +45,6 @@
     DEPENDS_ON  ${quest_example_depends} fmt
     )
 
-<<<<<<< HEAD
-if (ENABLE_MPI)
-=======
-blt_add_executable(
-    NAME        quest_mesh_tester_ex
-    SOURCES     mesh_tester.cpp
-    OUTPUT_DIR  ${EXAMPLE_OUTPUT_DIRECTORY}
-    DEPENDS_ON  ${quest_example_depends}
-    )
-
->>>>>>> 3d238b47
-
-
 ## Quest interface examples
 
 set(quest_interface_extra_depends)
