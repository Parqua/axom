--- conflicted
+++ resolved
@@ -9,7 +9,6 @@
  */
 
 
-<<<<<<< HEAD
 /*!
  *******************************************************************************
  * \file Intersection.hpp
@@ -22,8 +21,7 @@
  *******************************************************************************
  */
 
-=======
->>>>>>> a9ca8fdb
+
 #ifndef INTERSECTION_HPP_
 #define INTERSECTION_HPP_
 
@@ -108,77 +106,7 @@
 		const BoundingBox<T,DIM> & bb,
 		Point<T,DIM> & ip)
 {
-<<<<<<< HEAD
   return detail::intersect_seg_bbox(S, bb, ip);
-=======
-    // Note: Algorithm is derived from the one presented in chapter 5.2.9 of
-    //   Real Time Collision Detection book by Christer Ericson
-    // based on Akenine-Moller algorithm (Journal of Graphics Tools)
-    //
-    // It uses the Separating Axis Theorem to look for disjoint projections
-    // along various axes associated with Faces and Edges of the AABB and triangle.
-    // There are 9 tests for the cross products of edges
-    //           3 tests for the AABB face normals
-    //           1 test for the triangle face normal
-    // We use early termination if we find a separating axis between the shapes
-
-    typedef typename BoundingBox<T,3>::PointType PointType;
-    typedef typename BoundingBox<T,3>::VectorType VectorType;
-
-    // Extent: vector center to max corner of BB
-    VectorType e = 0.5 * bb.range();
-
-    // Make the AABB center the origin by moving the triangle vertices
-    PointType center(bb.getMin().array() + e.array());
-    VectorType v[3] = { VectorType(center, tri[0])
-                      , VectorType(center, tri[1])
-                      , VectorType(center, tri[2]) };
-
-    // Create the edge vectors of the triangle
-    VectorType f[3] = { v[1] - v[0], v[2] - v[1],  v[0] - v[2] };
-
-
-    // Test cross products of edges between triangle edge vectors f and cube normals (9 tests)
-    // -- using separating axis theorem on the cross product of edges of triangle and face normals of AABB
-    // Each test involves three cross products, two of which have the same value
-    // The commented parameters highlights this symmetry.
-    #define XEDGE_R( _E0, _E1, _F0, _F1, _IND )   e[ _E0 ] * std::abs(f[ _IND ][ _F0 ])            \
-                                                + e[ _E1 ] * std::abs(f[ _IND ][ _F1 ])
-
-    #define XEDGE_S( _V0, _V1, _F0, _F1, _VIND, _FIND) -v[ _VIND ][ _V0 ] * f[ _FIND ][ _F0 ]       \
-                                                       +v[ _VIND ][ _V1 ] * f[ _FIND ][ _F1 ]
-
-    if( crossEdgesDisjoint(/*XEDGE_S(1,2,2,1,0,0),*/ XEDGE_S(1,2,2,1,1,0),   XEDGE_S(1,2,2,1,2,0),   XEDGE_R(1,2,2,1,0))) return false;
-    if( crossEdgesDisjoint(  XEDGE_S(1,2,2,1,0,1),/* XEDGE_S(1,2,2,1,1,1),*/ XEDGE_S(1,2,2,1,2,1),   XEDGE_R(1,2,2,1,1))) return false;
-    if( crossEdgesDisjoint(  XEDGE_S(1,2,2,1,0,2),   XEDGE_S(1,2,2,1,1,2),/* XEDGE_S(1,2,2,1,2,2),*/ XEDGE_R(1,2,2,1,2))) return false;
-
-    if( crossEdgesDisjoint(/*XEDGE_S(2,0,0,2,0,0),*/ XEDGE_S(2,0,0,2,1,0),   XEDGE_S(2,0,0,2,2,0),   XEDGE_R(0,2,2,0,0))) return false;
-    if( crossEdgesDisjoint(  XEDGE_S(2,0,0,2,0,1),/* XEDGE_S(2,0,0,2,1,1),*/ XEDGE_S(2,0,0,2,2,1),   XEDGE_R(0,2,2,0,1))) return false;
-    if( crossEdgesDisjoint(  XEDGE_S(2,0,0,2,0,2),   XEDGE_S(2,0,0,2,1,2),/* XEDGE_S(2,0,0,2,2,2),*/ XEDGE_R(0,2,2,0,2))) return false;
-
-    if( crossEdgesDisjoint(/*XEDGE_S(0,1,1,0,0,0),*/ XEDGE_S(0,1,1,0,1,0),   XEDGE_S(0,1,1,0,2,0),   XEDGE_R(0,1,1,0,0))) return false;
-    if( crossEdgesDisjoint(  XEDGE_S(0,1,1,0,0,1),/* XEDGE_S(0,1,1,0,1,1),*/ XEDGE_S(0,1,1,0,2,1),   XEDGE_R(0,1,1,0,1))) return false;
-    if( crossEdgesDisjoint(  XEDGE_S(0,1,1,0,0,2),   XEDGE_S(0,1,1,0,1,2),/* XEDGE_S(0,1,1,0,2,2),*/ XEDGE_R(0,1,1,0,2))) return false;
-
-    #undef XEDGE_R
-    #undef XEDEG_S
-
-
-    /// Test face normals of bounding box (3 tests)
-    if(intervalsDisjoint(v[0][0], v[1][0], v[2][0], e[0])) return false;
-    if(intervalsDisjoint(v[0][1], v[1][1], v[2][1], e[1])) return false;
-    if(intervalsDisjoint(v[0][2], v[1][2], v[2][2], e[2])) return false;
-
-
-    /// Final test -- face normal of triangle's plane
-    VectorType planeNormal  = VectorType::cross_product(f[0],f[1]);
-    double planeDist    = planeNormal.dot( tri[0]);
-
-    double r = e[0]* std::abs( planeNormal[0]) + e[1]* std::abs( planeNormal[1]) + e[2]* std::abs( planeNormal[2]);
-    double s = planeNormal.dot(center) - planeDist;
-
-    return std::abs(s) <= r;
->>>>>>> a9ca8fdb
 }
 
 /*!
