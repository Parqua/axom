--- conflicted
+++ resolved
@@ -48,10 +48,6 @@
 #
 # make the library
 #
-<<<<<<< HEAD
-make_library(meshapi "${meshapi_sources}" "${meshapi_headers}")
-add_dependencies(meshapi copy_headers_common)
-=======
 make_library( LIBRARY_NAME
                 meshapi
               LIBRARY_SOURCES
@@ -59,7 +55,7 @@
                 "${meshapi_headers}"
             )
 
->>>>>>> bb689bc5
+add_dependencies(meshapi copy_headers_common)
 add_dependencies(meshapi copy_headers_meshapi)
 add_dependencies(meshapi sidre)
 install(TARGETS meshapi DESTINATION lib EXPORT ${PROJECT_NAME}-targets)
